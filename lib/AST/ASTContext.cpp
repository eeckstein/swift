--- conflicted
+++ resolved
@@ -1653,7 +1653,6 @@
   }
 }
 
-<<<<<<< HEAD
 Identifier ASTContext::getRealModuleName(Identifier key, ModuleAliasLookupOption option) const {
   auto found = ModuleAliasMap.find(key);
   if (found == ModuleAliasMap.end())
@@ -1679,28 +1678,6 @@
 
   // Otherwise return the value found (whether the key is an alias or real name)
   return value.first;
-=======
-Identifier ASTContext::getRealModuleName(Identifier key, bool alwaysReturnRealName, bool lookupAliasFromReal) const {
-  auto found = ModuleAliasMap.find(key);
-  if (found == ModuleAliasMap.end())
-    return key;
-
-  // Found an entry
-  auto realOrAlias = found->second;
-
-  // If alwaysReturnRealName, return the real name if the key is an
-  // alias or the key itself since that's the real name
-  if (alwaysReturnRealName) {
-     return realOrAlias.second ? realOrAlias.first : key;
-  }
-
-  // If lookupAliasFromReal, and the found entry should be keyed by a real
-  // name, return the entry value, otherwise, return an empty Identifier.
-  if (lookupAliasFromReal == realOrAlias.second)
-      return Identifier();
-
-  return realOrAlias.first;
->>>>>>> 77040ef2
 }
 
 Optional<ModuleDependencies> ASTContext::getModuleDependencies(
