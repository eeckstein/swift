--- conflicted
+++ resolved
@@ -2076,16 +2076,10 @@
 
       // If the closure's type was inferred to be noescape, then it doesn't
       // need qualification.
-<<<<<<< HEAD
-      if (AnyFunctionRef(const_cast<AbstractClosureExpr *>(CE))
-              .isKnownNoEscape())
-        return false;
-=======
       if (auto funcTy = CE->getType()->getAs<FunctionType>()) {
         if (funcTy->isNoEscape())
           return false;
       }
->>>>>>> 84d36181
 
       if (auto autoclosure = dyn_cast<AutoClosureExpr>(CE)) {
         if (autoclosure->getThunkKind() == AutoClosureExpr::Kind::AsyncLet)
