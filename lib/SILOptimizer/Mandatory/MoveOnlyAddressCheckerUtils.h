--- conflicted
+++ resolved
@@ -27,12 +27,8 @@
 /// diagnosticEmitter.getDiagnosticCount().
 void searchForCandidateAddressMarkUnresolvedNonCopyableValueInsts(
     SILFunction *fn,
-<<<<<<< HEAD
-    llvm::SmallSetVector<MarkMustCheckInst *, 32> &moveIntroducersToProcess,
-=======
-    SmallSetVector<MarkUnresolvedNonCopyableValueInst *, 32>
+    llvm::SmallSetVector<MarkUnresolvedNonCopyableValueInst *, 32>
         &moveIntroducersToProcess,
->>>>>>> ed046e5e
     DiagnosticEmitter &diagnosticEmitter);
 
 struct MoveOnlyAddressChecker {
@@ -44,12 +40,8 @@
 
   /// \returns true if we changed the IR. To see if we emitted a diagnostic, use
   /// \p diagnosticEmitter.getDiagnosticCount().
-<<<<<<< HEAD
-  bool check(llvm::SmallSetVector<MarkMustCheckInst *, 32> &moveIntroducersToProcess);
-=======
-  bool check(SmallSetVector<MarkUnresolvedNonCopyableValueInst *, 32>
+  bool check(llvm::SmallSetVector<MarkUnresolvedNonCopyableValueInst *, 32>
                  &moveIntroducersToProcess);
->>>>>>> ed046e5e
 };
 
 } // namespace siloptimizer
