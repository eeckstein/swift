//===--- Mirrors.swift.gyb - Common _Mirror implementations -*-== swift -*-===//
//
// This source file is part of the Swift.org open source project
//
// Copyright (c) 2014 - 2016 Apple Inc. and the Swift project authors
// Licensed under Apache License v2.0 with Runtime Library Exception
//
// See http://swift.org/LICENSE.txt for license information
// See http://swift.org/CONTRIBUTORS.txt for the list of Swift project authors
//
//===----------------------------------------------------------------------===//

%{

from SwiftIntTypes import all_integer_types

# Number of bits in the Builtin.Word type
word_bits = int(CMAKE_SIZEOF_VOID_P) * 8

Types = [
    ('Float', '.Float', 'self'),
    ('Double', '.Double', 'self'),
    ('Bool', '.Logical', 'self'),
    ('String', '.Text', 'self'),
    ('Character', '.Text', 'String(self)'),
    ('UnicodeScalar', '.UInt', 'UInt64(self)'),
]

for self_ty in all_integer_types(word_bits):
  Self = self_ty.stdlib_name
  if self_ty.is_signed:
    Types.append( (Self, '.Int', 'Int64(self)') )
  else:
    Types.append( (Self, '.UInt', 'UInt64(self)') )

}%

internal func _toString<T>(x: T) -> String {
  return String(x)
}

%for Type in Types:

extension ${Type[0]} : CustomReflectable {
  /// Returns a mirror that reflects `self`.
<<<<<<< HEAD
  public func _getMirror() -> _Mirror {
    return _LeafMirror(self, _toString, { ${Type[1]}(${Type[2]}) })
=======
  public func customMirror() -> Mirror {
    return Mirror(self, unlabeledChildren: [Any]())
  }
}

extension ${Type[0]} : CustomPlaygroundQuickLookable {
  public func customPlaygroundQuickLook() -> PlaygroundQuickLook {
    return ${Type[1]}(${Type[2]})
>>>>>>> 87681ef0
  }
}
% end

// ${'Local Variables'}:
// eval: (read-only-mode 1)
// End:<|MERGE_RESOLUTION|>--- conflicted
+++ resolved
@@ -43,19 +43,14 @@
 
 extension ${Type[0]} : CustomReflectable {
   /// Returns a mirror that reflects `self`.
-<<<<<<< HEAD
-  public func _getMirror() -> _Mirror {
-    return _LeafMirror(self, _toString, { ${Type[1]}(${Type[2]}) })
-=======
-  public func customMirror() -> Mirror {
+  public var customMirror: Mirror {
     return Mirror(self, unlabeledChildren: [Any]())
   }
 }
 
 extension ${Type[0]} : CustomPlaygroundQuickLookable {
-  public func customPlaygroundQuickLook() -> PlaygroundQuickLook {
+  public var customPlaygroundQuickLook: PlaygroundQuickLook {
     return ${Type[1]}(${Type[2]})
->>>>>>> 87681ef0
   }
 }
 % end
