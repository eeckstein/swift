//===--- Range.swift ------------------------------------------------------===//
//
// This source file is part of the Swift.org open source project
//
// Copyright (c) 2014 - 2016 Apple Inc. and the Swift project authors
// Licensed under Apache License v2.0 with Runtime Library Exception
//
// See http://swift.org/LICENSE.txt for license information
// See http://swift.org/CONTRIBUTORS.txt for the list of Swift project authors
//
//===----------------------------------------------------------------------===//

// A dummy type that we can use when we /don't/ want to create an
// ambiguity indexing CountableRange<T> outside a generic context.
public enum _DisabledRangeIndex_ {}

/// A type that represents a contiguous range of any comparable value.
///
/// A range contains at least every value `x` where `lowerBound < x` and
/// `x < upperBound`. Individual types that conform to `RangeProtocol` must
/// specify their containment rules for the bounds of the range.
///
/// The standard library defines two kinds of ranges: closed ranges,
/// represented by `ClosedRangeProtocol`, and half-open ranges, represented by
/// `HalfOpenRangeProtocol`. A closed range contains both its lower and upper
/// bounds, and therefore cannot be empty. A half-open range, on the other
/// hand, contains its lower bound when nonempty but never its upper bound.
///
///     let closed: ClosedRange = 5...10
///     closed.contains(5)      // true
///     closed.contains(10)     // true
///
///     let halfOpen: Range = 5..<10
///     halfOpen.contains(5)    // true
///     halfOpen.contains(10)   // false
///
/// Not all empty ranges are equal; the bounds of two empty ranges must also be
/// equal for the ranges to be equal.
public protocol RangeProtocol : Equatable {
  
  /// The representation of the range's endpoints and the values
  /// contained in it.
  associatedtype Bound : Comparable

  /// Creates an instance with the given bounds.
  ///
  /// - Note: As this initializer does not check its precondition, it
  ///   should be used as an optimization only, when one is absolutely
  ///   certain that `lower <= upper`.  In general, the `..<` and `...`
  ///   operators are to be preferred for forming ranges.
  ///
  /// - Precondition: `lower <= upper`
  init(uncheckedBounds: (lower: Bound, upper: Bound))

  /// Returns `true` if the range contains the `value`.
  ///
  /// Any type of range contains every value `x` where
  /// `lowerBound < x < upperBound`. `RangeProtocol` makes no requirement as
  /// to whether individual range types must contain either their lower or
  /// upper bound.
  func contains(value: Bound) -> Bool
  
  /// Returns `true` iff `self` and `other` contain a value in common.
  /// 
  /// Any type of range contains every value `x` where
  /// `lowerBound < x < upperBound`. `RangeProtocol` makes no requirement as
  /// to whether individual range types must contain either their lower or
  /// upper bound.
  func overlaps(other: Self) -> Bool

  /// Returns `true` iff `self.contains(x)` is `false` for all values of `x`.
  var isEmpty: Bool { get }
  
  // Note: When the range is also a collection, it is crucial to
  // enforce the invariant that lowerBound <= upperBound, or it may be
  // empty with startIndex != endIndex.

  /// The range's lower bound.
  ///
  /// Depending on the concrete type of the range, `lowerBound` may or may not
  /// be contained in the range.
  var lowerBound: Bound { get }
  
  /// The range's upper bound.
  ///
  /// Depending on the concrete type of the range, `upperBound` may or may not
  /// be contained in the range.
  var upperBound: Bound { get }
  
  /// Returns `self` clamped to `limits`.
  ///
  /// The bounds of the result, even if it is empty, are always
  /// limited to the bounds of `limits`.
  func clamped(to limits: Self) -> Self
}

extension RangeProtocol {
  /// Creates a copy of `other`.
  @inline(__always)
  public init(_ other: Self) {
    self = other
  }
  
  /// Returns `true` iff `self` and `other` contain a value in common.
  @inline(__always)
  public func overlaps<
    Other: RangeProtocol where Other.Bound == Bound
  >(other: Other) -> Bool {
    return (!other.isEmpty && self.contains(other.lowerBound))
        || (!self.isEmpty && other.contains(lowerBound))
  }
  
  /// Returns `true` iff `self.contains(x)` is `false` for all values of `x`.
  public var isEmpty: Bool {
    // Note: this default implementation is not suitable for a range
    // that has an open lower bound.
    return !self.contains(self.lowerBound)
  }
  
  /// Returns `self` clamped to `limits`.
  ///
  /// The bounds of the result, even if it is empty, are always
  /// limited to the bounds of `limits`.
  @inline(__always)
  public func clamped(to limits: Self) -> Self {
    return Self(
      uncheckedBounds: (
        lower:
        limits.lowerBound > self.lowerBound ? limits.lowerBound
          : limits.upperBound < self.lowerBound ? limits.upperBound
          : self.lowerBound,
        upper:
          limits.upperBound < self.upperBound ? limits.upperBound
          : limits.lowerBound > self.upperBound ? limits.lowerBound
          : self.upperBound
      )
    )
  }
}

/// A type that represents a contiguous range of any `Comparable` value,
/// with nonempty ranges containing their lower bounds but not their
/// upper bounds.
/// 
/// A half-open range can represent an empty range.
public protocol HalfOpenRangeProtocol : RangeProtocol {}

@warn_unused_result
public func == <
  LHS : HalfOpenRangeProtocol, RHS : HalfOpenRangeProtocol 
  where LHS.Bound == RHS.Bound
>(lhs: LHS, rhs: RHS) -> Bool {
  return
    lhs.lowerBound == rhs.lowerBound &&
    lhs.upperBound == rhs.upperBound
}


extension HalfOpenRangeProtocol {
  /// Creates an instance equivalent to `other`.
  @inline(__always)
  public init<
    Other: HalfOpenRangeProtocol where Other.Bound == Bound
  >(_ other: Other) {
    self.init(
      uncheckedBounds: (lower: other.lowerBound, upper: other.upperBound)
    )
  }
  
  /// Returns `true` iff `lowerBound <= value && upperBound > value`.
  @inline(__always)
  public func contains(value: Bound) -> Bool {
    return lowerBound <= value && upperBound > value
  }

  /// A textual representation of `self`.
  public var description: String {
    return "\(lowerBound)..<\(upperBound)"
  }
}

/// Half-open ranges whose `Bound` is `Strideable` with `Integer`
/// `Stride` have all the capabilities of `RandomAccessCollection`s,
/// where elements of the collection are the values contained in the
/// range.
extension HalfOpenRangeProtocol
  where Bound : _Strideable, Bound.Stride : Integer {
  // WORKAROUND rdar://25214598 - should be Bound : Strideable

  /// The number of values contained in the range. 
  public var count: Bound.Stride {
    return lowerBound.distance(to: upperBound)
  }
  
  /// Accesses the element at `position`.
  ///
  /// - Precondition: `position` is a valid position in `self` and
  ///   `position != upperBound`.
  public subscript(position: Bound) -> Bound {
    _debugPrecondition(self.contains(position), "Index out of range")
    return position
  }

  public subscript(bounds: Range<Bound>) -> Self {
    return Self(bounds)
  }

  public subscript(bounds: Self) -> Self {
    return bounds
  }

  public var startIndex: Bound {
    return lowerBound
  }
  
  public var endIndex: Bound {
    return upperBound
  }

  public var indices: Self {
    return self
  }
}

/// A half-open range that forms a collection of consecutive `Strideable`
/// values.
///
/// A `CountableRange` instance contains its `lowerBound` but not its upper
/// bound. Like other collections, a `CountableRange` containing one element
/// has an `upperBound` that is the successor of its `lowerBound` and an empty
/// `CountableRange` has `lowerBound == upperBound`.
///
/// The associated `Bound` type is both the element type and the index type of
/// `CountableRange`. Each element of the range is its own corresponding
/// index, so for any countable range `r`, `r[i] == i`.
///
/// Therefore, if `Bound` has a maximal value, it can serve as an `upperBound`,
/// but can never be contained in a `CountableRange<Bound>`.
///
///     let maximumRange = Int8.min..<Int8.max
///     maximumRange.contains(Int8.max)   // false
///
/// It also follows from the requirement above that `(-99..<100)[0] == 0`. To
/// prevent confusion (because some might expect the result to be `-99`), in a
/// context where `Bound` is known to be an integer type, subscripting with
/// `Bound` is a compile-time error:
///
///     // error: ambiguous use of 'subscript'
///     print((-99..<100)[0])
///
/// However, subscripting that range still works in a generic context:
///
<<<<<<< HEAD
///     func brackets<T>(x: CountableRange<T>, _ i: T) -> T {
///         return x[i] // Just forward to subscript
=======
///     func brackets<Element : ForwardIndex>(_ x: Range<Element>, i: Element) -> Element {
///       return x[i] // Just forward to subscript
>>>>>>> 510f29ab
///     }
///     print(brackets((-99..<100), 0))
///     // Prints "0"
///     
/// - SeeAlso: `CountableClosedRange`, `Range`, `ClosedRange`
public struct CountableRange<
  // WORKAROUND rdar://25214598 - should be just Bound : Strideable
  Bound : Comparable where Bound : _Strideable, Bound.Stride : Integer
> : HalfOpenRangeProtocol, RandomAccessCollection,
  CustomStringConvertible, CustomDebugStringConvertible {

  public typealias Element = Bound
  public typealias Index = Element
  
  // WORKAROUND - default should be picked up from Collection
  @warn_unused_result
  public func successor(of i: Index) -> Index {
    // FIXME: swift-3-indexing-model: tests.
    _failEarlyRangeCheck(i, bounds: startIndex..<endIndex)

    return i.advanced(by: 1)
  }

  // WORKAROUND - default should be picked up from Collection
  @warn_unused_result
  public func predecessor(of i: Index) -> Index {
    // FIXME: swift-3-indexing-model: range check i: should allow `endIndex`.
    //_failEarlyRangeCheck(i, bounds: startIndex..<endIndex)

    return i.advanced(by: -1)
  }

  /// Creates an instance with the given bounds.
  ///
  /// - Note: As this initializer does not check its precondition, it should be
  ///   used as an optimization only, when one is absolutely certain that
  ///   `lower <= upper`. Using the `..<` operator to form `CountableRange`
  ///   instances is preferred.
  /// - Precondition: `lower <= upper`
  public init(uncheckedBounds bounds: (lower: Bound, upper: Bound)) {
    self.lowerBound = bounds.lower
    self.upperBound = bounds.upper
  }
  
  // FIXME(compiler limitation): this typealias should be inferred.
  public typealias SubSequence = CountableRange<Bound>

  public subscript(bounds: Range<Element>) -> CountableRange<Bound> {
    return CountableRange(bounds)
  }

  public subscript(
    bounds: CountableRange<Bound>
  ) -> CountableRange<Bound> {
    return self[Range(bounds)]
  }
  
  /// The range's lower bound.
  ///
  /// Identical to `upperBound` in an empty range.
  public let lowerBound: Bound

  /// The range's upper bound.
  ///
  /// `upperBound` is not a valid argument to `subscript`, and is always
  /// reachable from `lowerBound` by zero or more applications of
  /// `successor(of:)`.
  /// 
  /// Identical to `lowerBound` in an empty range.
  public let upperBound: Bound
  
  // FIXME(compiler limitation): this typealias should be inferred.
  public typealias Indices = CountableRange<Bound>

  @warn_unused_result
  public func _customContainsEquatableElement(element: Element) -> Bool? {
    return element >= self.lowerBound && element < self.upperBound
  }

  /// A textual representation of `self`, suitable for debugging.
  public var debugDescription: String {
    return "CountableRange(\(String(reflecting: lowerBound))"
    + "..<\(String(reflecting: upperBound)))"
  }

  public // ambiguity resolution between RangeProtocol and Collection defaults
  var isEmpty: Bool {
    return lowerBound == upperBound
  }
}

extension RangeProtocol {
  /// Return true if this is not a closed range type.
  ///
  /// - parameter x: any arbitrary value of type `Bound`.
  internal static func _isNotClosed(_ x: Bound) -> Bool {
    return Self(uncheckedBounds: (lower: x, upper: x)).isEmpty
  }
}

/// Conversion from one range to another.
extension RangeProtocol where Bound : Strideable, Bound.Stride : Integer {
  /// Creates an instance equivalent to `other`.
  ///
  /// - Precondition: an equivalent range is representable as an
  ///   instance of `Self`.  For example, `Range(0...Int.max)`
  ///   violates this precondition because `Range<Int>` is half-open
  ///   and would need an `upperBound` equal to `Int.max + 1`, which
  ///   is unrepresentable as an `Int`.
  @inline(__always)
  public init<
    Other: RangeProtocol where Other.Bound == Bound
  >(_ other: Other) {
    let lowerBound = other.lowerBound
    let upperBound: Bound
    switch (Self._isNotClosed(lowerBound), Other._isNotClosed(lowerBound)) {
    case (true, false):
      upperBound = other.upperBound + 1
    case (false, true):
      _precondition(!other.isEmpty, "Can't form an empty closed range")
      upperBound = other.upperBound - 1
    default:
      upperBound = other.upperBound
    }
    self.init(
      uncheckedBounds: (lower: lowerBound, upper: upperBound)
    )
  }
}

//===--- Protection against 0-based indexing assumption -------------------===//
// The following two extensions provide subscript overloads that
// create *intentional* ambiguities to prevent the use of integers as
// indices for ranges, outside a generic context.  This prevents mistakes
// such as x = r[0], which will trap unless 0 happens to be contained in the
// range r.
extension CountableRange {
  /// Accesses the element at `position`.
  ///
  /// - Precondition: `position` is a valid position in `self` and
  ///   `position != upperBound`.
  public subscript(position: Bound) -> Bound {
    _debugPrecondition(self.contains(position), "Index out of range")
    return position
  }

  public subscript(_position: Bound._DisabledRangeIndex) -> Bound {
    fatalError("uncallable")
  }
}

extension CountableRange 
  where
Bound._DisabledRangeIndex : Strideable, 
Bound._DisabledRangeIndex.Stride : Integer {
  
  public subscript(
    _bounds: Range<Bound._DisabledRangeIndex>
  ) -> CountableRange<Bound> {
    fatalError("uncallable")
  }

  public subscript(
    _bounds: CountableRange<Bound._DisabledRangeIndex>
  ) -> CountableRange<Bound> {
    fatalError("uncallable")
  }
  
  public subscript(
    _bounds: ClosedRange<Bound._DisabledRangeIndex>
  ) -> CountableRange<Bound> {
    fatalError("uncallable")
  }

  public subscript(
    _bounds: CountableClosedRange<Bound._DisabledRangeIndex>
  ) -> CountableRange<Bound> {
    fatalError("uncallable")
  }

  /// Accesses the subsequence bounded by `bounds`.
  ///
  /// - Complexity: O(1)
  /// - Precondition: `(startIndex...endIndex).contains(bounds.lowerBound)`
  ///   and `(startIndex...endIndex).contains(bounds.upperBound)`
  public subscript(bounds: ClosedRange<Bound>) -> CountableRange<Bound> {
    return self[bounds.lowerBound..<(bounds.upperBound.advanced(by: 1))]
  }

  /// Accesses the subsequence bounded by `bounds`.
  ///
  /// - Complexity: O(1)
  /// - Precondition: `(startIndex...endIndex).contains(bounds.lowerBound)`
  ///   and `(startIndex...endIndex).contains(bounds.upperBound)`
  public subscript(
    bounds: CountableClosedRange<Bound>
  ) -> CountableRange<Bound> {
    return self[ClosedRange(bounds)]
  }
}

//===--- End 0-based indexing protection ----------------------------------===//

extension CountableRange : CustomReflectable {
  public var customMirror: Mirror {
    return Mirror(
      self,
      children: ["lowerBound": lowerBound, "upperBound": upperBound])
  }
}

/// An interval over a `Comparable` type, from a lower bound up to, but not
/// including, an upper bound. Can represent an empty interval.
///
/// Use a `Range` to quickly check if a `Comparable` value is contained in a
/// particular range of values. For example:
///
///     let underFive: Range = 0.0..<5.0
///     underFive.contains(3.14)    // true
///     underFive.contains(6.28)    // false
///     underFive.contains(5.0)     // false
public struct Range<
  Bound : Comparable
> : HalfOpenRangeProtocol,
    CustomStringConvertible, CustomDebugStringConvertible {

  /// Creates a range with `lowerBound == lower` and `upperBound == upper`.
  ///
  /// - Note: As this initializer does not check its precondition, it should be
  ///   used as an optimization only, when one is absolutely certain that
  ///   `lower <= upper`. Using the `..<` operator to form `Range` instances
  ///   is preferred.
  /// - Precondition: `lower <= upper`
  @inline(__always)
  public init(uncheckedBounds bounds: (lower: Bound, upper: Bound)) {
    self.lowerBound = bounds.lower
    self.upperBound = bounds.upper
  }

  /// The range's lower bound.
  ///
  /// Identical to `upperBound` in an empty range.
  public let lowerBound: Bound

  /// The range's upper bound.
  ///
  /// Identical to `lowerBound` in an empty range. A `Range` instance
  /// does not contain its `upperBound`.
  public let upperBound: Bound

  /// Returns `true` iff `element` is between `lowerBound` and `upperBound` or
  /// equal to `lowerBound`. A `Range` instance does not contain its
  /// `upperBound`.
  @warn_unused_result
  public func contains(element: Bound) -> Bool {
    return element >= self.lowerBound && element < self.upperBound
  }

  /// A textual representation of `self`.
  public var description: String {
    return "\(lowerBound)..<\(upperBound)"
  }

  /// A textual representation of `self`, suitable for debugging.
  public var debugDescription: String {
    return "Range(\(String(reflecting: lowerBound))"
    + "..<\(String(reflecting: upperBound)))"
  }
}

extension Range : CustomReflectable {
  public var customMirror: Mirror {
    return Mirror(
      self, children: ["lowerBound": lowerBound, "upperBound": upperBound])
  }
}

<<<<<<< HEAD
//===--- Protection against 0-based indexing assumption -------------------===//
// The following two extensions provide subscript overloads that
// create *intentional* ambiguities to prevent the use of integers as
// indices for ranges, outside a generic context.  This prevents mistakes
// such as x = r[0], which will trap unless 0 happens to be contained in the
// range r.
extension Range where Bound : _Strideable, Bound.Stride : Integer {
  /// Access the element at `position`.
  ///
  /// - Precondition: `position` is a valid position in `self` and
  ///   `position != upperBound`.
  public subscript(position: Bound) -> Bound {
    _debugPrecondition(self.contains(position), "Index out of range")
    return position
  }

  public subscript(_position: Bound._DisabledRangeIndex) -> Bound {
    fatalError("uncallable")
=======
/// O(1) implementation of `contains()` for ranges of comparable elements.
extension Range where Element : Comparable {
  @warn_unused_result
  public func _customContainsEquatableElement(_ element: Element) -> Bool? {
    return element >= self.startIndex && element < self.endIndex
  }

  // FIXME: copied from SequenceAlgorithms as a workaround for
  // https://bugs.swift.org/browse/SR-435
  @warn_unused_result
  public func contains(_ element: Element) -> Bool {
    if let result = _customContainsEquatableElement(element) {
      return result
    }

    for e in self {
      if e == element {
        return true
      }
    }
    return false
>>>>>>> 510f29ab
  }
}

extension Range
  where 
Bound : Strideable, 
Bound.Stride : Integer, 
Bound._DisabledRangeIndex : Strideable,
Bound._DisabledRangeIndex.Stride : Integer {
  public subscript(_bounds: Range<Bound>) -> Range {
    fatalError("uncallable")
  }

  public subscript(
    _bounds: Range<Bound._DisabledRangeIndex>
  ) -> CountableRange<Bound> {
    fatalError("uncallable")
  }

  public subscript(
    _bounds: CountableRange<Bound>
  ) -> CountableRange<Bound> {
    fatalError("uncallable")
  }

  public subscript(
    _bounds: CountableRange<Bound._DisabledRangeIndex>
  ) -> CountableRange<Bound> {
    fatalError("uncallable")
  }

  public subscript(_bounds: ClosedRange<Bound>) -> Range {
    fatalError("uncallable")
  }

  public subscript(
    _bounds: ClosedRange<Bound._DisabledRangeIndex>
  ) -> CountableRange<Bound> {
    fatalError("uncallable")
  }

  public subscript(
    _bounds: CountableClosedRange<Bound>
  ) -> CountableRange<Bound> {
    fatalError("uncallable")
  }

  public subscript(
    _bounds: CountableClosedRange<Bound._DisabledRangeIndex>
  ) -> CountableRange<Bound> {
    fatalError("uncallable")
  }
}
//===--- End 0-based indexing protection ----------------------------------===//

/// Returns a half-open range that contains `minimum`, but not
/// `maximum`.
@_transparent
@warn_unused_result
public func ..< <Bound : Comparable> (minimum: Bound, maximum: Bound)
  -> Range<Bound> {
  _precondition(minimum <= maximum,
    "Can't form Range with upperBound < lowerBound")
  return Range(uncheckedBounds: (lower: minimum, upper: maximum))
}

/// Returns a half-open range that contains `minimum`, but not `maximum`.
///
/// - Precondition: `minimum <= maximum`.
@_transparent
@warn_unused_result
// WORKAROUND rdar://25214598 - should be just Bound : Strideable
public func ..< <
  Bound : _Strideable where Bound : Comparable, Bound.Stride : Integer
> (
  minimum: Bound, maximum: Bound
) -> CountableRange<Bound> {
  // FIXME: swift-3-indexing-model: tests for traps.
  _precondition(minimum <= maximum,
    "Can't form Range with upperBound < lowerBound")
  return CountableRange(uncheckedBounds: (lower: minimum, upper: maximum))
}

@warn_unused_result
public func ~= <R: RangeProtocol> (
  pattern: R, value: R.Bound
) -> Bool {
  return pattern.contains(value)
}

// swift-3-indexing-model: this is not really a proper rename
@available(*, unavailable, renamed: "IndexingIterator")
public struct RangeGenerator<Bound> {}<|MERGE_RESOLUTION|>--- conflicted
+++ resolved
@@ -58,7 +58,7 @@
   /// `lowerBound < x < upperBound`. `RangeProtocol` makes no requirement as
   /// to whether individual range types must contain either their lower or
   /// upper bound.
-  func contains(value: Bound) -> Bool
+  func contains(_ value: Bound) -> Bool
   
   /// Returns `true` iff `self` and `other` contain a value in common.
   /// 
@@ -66,7 +66,7 @@
   /// `lowerBound < x < upperBound`. `RangeProtocol` makes no requirement as
   /// to whether individual range types must contain either their lower or
   /// upper bound.
-  func overlaps(other: Self) -> Bool
+  func overlaps(_ other: Self) -> Bool
 
   /// Returns `true` iff `self.contains(x)` is `false` for all values of `x`.
   var isEmpty: Bool { get }
@@ -104,8 +104,8 @@
   /// Returns `true` iff `self` and `other` contain a value in common.
   @inline(__always)
   public func overlaps<
-    Other: RangeProtocol where Other.Bound == Bound
-  >(other: Other) -> Bool {
+    Other : RangeProtocol where Other.Bound == Bound
+  >(_ other: Other) -> Bool {
     return (!other.isEmpty && self.contains(other.lowerBound))
         || (!self.isEmpty && other.contains(lowerBound))
   }
@@ -169,7 +169,7 @@
   
   /// Returns `true` iff `lowerBound <= value && upperBound > value`.
   @inline(__always)
-  public func contains(value: Bound) -> Bool {
+  public func contains(_ value: Bound) -> Bool {
     return lowerBound <= value && upperBound > value
   }
 
@@ -250,17 +250,12 @@
 ///
 /// However, subscripting that range still works in a generic context:
 ///
-<<<<<<< HEAD
-///     func brackets<T>(x: CountableRange<T>, _ i: T) -> T {
+///     func brackets<T>(_ x: CountableRange<T>, _ i: T) -> T {
 ///         return x[i] // Just forward to subscript
-=======
-///     func brackets<Element : ForwardIndex>(_ x: Range<Element>, i: Element) -> Element {
-///       return x[i] // Just forward to subscript
->>>>>>> 510f29ab
 ///     }
 ///     print(brackets((-99..<100), 0))
 ///     // Prints "0"
-///     
+///
 /// - SeeAlso: `CountableClosedRange`, `Range`, `ClosedRange`
 public struct CountableRange<
   // WORKAROUND rdar://25214598 - should be just Bound : Strideable
@@ -332,7 +327,7 @@
   public typealias Indices = CountableRange<Bound>
 
   @warn_unused_result
-  public func _customContainsEquatableElement(element: Element) -> Bool? {
+  public func _customContainsEquatableElement(_ element: Element) -> Bool? {
     return element >= self.lowerBound && element < self.upperBound
   }
 
@@ -368,7 +363,7 @@
   ///   is unrepresentable as an `Int`.
   @inline(__always)
   public init<
-    Other: RangeProtocol where Other.Bound == Bound
+    Other : RangeProtocol where Other.Bound == Bound
   >(_ other: Other) {
     let lowerBound = other.lowerBound
     let upperBound: Bound
@@ -511,7 +506,7 @@
   /// equal to `lowerBound`. A `Range` instance does not contain its
   /// `upperBound`.
   @warn_unused_result
-  public func contains(element: Bound) -> Bool {
+  public func contains(_ element: Bound) -> Bool {
     return element >= self.lowerBound && element < self.upperBound
   }
 
@@ -534,7 +529,6 @@
   }
 }
 
-<<<<<<< HEAD
 //===--- Protection against 0-based indexing assumption -------------------===//
 // The following two extensions provide subscript overloads that
 // create *intentional* ambiguities to prevent the use of integers as
@@ -553,29 +547,6 @@
 
   public subscript(_position: Bound._DisabledRangeIndex) -> Bound {
     fatalError("uncallable")
-=======
-/// O(1) implementation of `contains()` for ranges of comparable elements.
-extension Range where Element : Comparable {
-  @warn_unused_result
-  public func _customContainsEquatableElement(_ element: Element) -> Bool? {
-    return element >= self.startIndex && element < self.endIndex
-  }
-
-  // FIXME: copied from SequenceAlgorithms as a workaround for
-  // https://bugs.swift.org/browse/SR-435
-  @warn_unused_result
-  public func contains(_ element: Element) -> Bool {
-    if let result = _customContainsEquatableElement(element) {
-      return result
-    }
-
-    for e in self {
-      if e == element {
-        return true
-      }
-    }
-    return false
->>>>>>> 510f29ab
   }
 }
 
