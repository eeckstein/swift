//===- DiagnosticsSema.def - Diagnostics Text -------------------*- C++ -*-===//
//
// This source file is part of the Swift.org open source project
//
// Copyright (c) 2014 - 2015 Apple Inc. and the Swift project authors
// Licensed under Apache License v2.0 with Runtime Library Exception
//
// See http://swift.org/LICENSE.txt for license information
// See http://swift.org/CONTRIBUTORS.txt for the list of Swift project authors
//
//===----------------------------------------------------------------------===//
//
//  This file defines diagnostics emitted during semantic analysis and type
//  checking.
//  Each diagnostic is described using one of three kinds (error, warning, or 
//  note) along with a unique identifier, category, options, and text, and is
//  followed by a signature describing the diagnostic argument kinds.
//
//===----------------------------------------------------------------------===//

#if !(defined(DIAG) || (defined(ERROR) && defined(WARNING) && defined(NOTE)))
#  error Must define either DIAG or the set {ERROR,WARNING,NOTE}
#endif

#ifndef ERROR
#  define ERROR(ID,Category,Options,Text,Signature)   \
  DIAG(ERROR,ID,Category,Options,Text,Signature)
#endif

#ifndef WARNING
#  define WARNING(ID,Category,Options,Text,Signature) \
  DIAG(WARNING,ID,Category,Options,Text,Signature)
#endif

#ifndef NOTE
#  define NOTE(ID,Category,Options,Text,Signature) \
  DIAG(NOTE,ID,Category,Options,Text,Signature)
#endif


NOTE(type_declared_here,sema,none,
     "type declared here", ())
NOTE(decl_declared_here,sema,none,
     "%0 declared here", (Identifier))
NOTE(extended_type_declared_here,sema,none,
     "extended type declared here", ())

NOTE(while_converting_default_tuple_value,sema,none,
     "while converting default tuple value to element type %0", (Type))
NOTE(while_converting_subscript_index,sema,none,
     "while converting subscript index to expected type %0", (Type))

//------------------------------------------------------------------------------
// Constraint solver diagnostics
//------------------------------------------------------------------------------

ERROR(ambiguous_member_overload_set,sema,none,
      "ambiguous reference to member '%0'", (StringRef))

ERROR(ambiguous_subscript,sema,none,
      "ambiguous subscript with base type %0 and index type %1",
      (Type, Type))
ERROR(type_not_subscriptable,sema,none,
      "type %0 has no subscript members",
      (Type))

ERROR(could_not_find_tuple_member,sema,none,
      "value of tuple type %0 has no member %1", (Type, DeclName))

ERROR(could_not_find_value_member,sema,none,
      "value of type %0 has no member %1", (Type, DeclName))
ERROR(could_not_find_type_member,sema,none,
      "type %0 has no member %1", (Type, DeclName))

ERROR(expected_argument_in_contextual_member,sema,none,
      "contextual member %0 expects argument of type %1", (Identifier, Type))
ERROR(unexpected_argument_in_contextual_member,sema,none,
      "contextual member %0 has no associated value", (Identifier))

ERROR(could_not_use_value_member,sema,none,
      "member %1 cannot be used on value of type %0", (Type, DeclName))
ERROR(could_not_use_type_member,sema,none,
      "member %1 cannot be used on type %0", (Type, DeclName))

ERROR(could_not_use_type_member_on_instance,sema,none,
      "static member %1 cannot be used on instance of type %0",
      (Type, DeclName))
ERROR(could_not_use_instance_member_on_type,sema,none,
      "instance member %1 cannot be used on type %0",
      (Type, DeclName))
ERROR(could_not_use_member_on_existential,sema,none,
      "member %1 cannot be used on value of protocol type %0; use a generic"
      " constraint instead",
      (Type, DeclName))


ERROR(cannot_pass_rvalue_mutating_subelement,sema_tcs,none,
      "cannot use mutating member on immutable value: %0",
      (StringRef))
ERROR(cannot_pass_rvalue_mutating,sema_tcs,none,
      "cannot use mutating member on immutable value of type %0",
      (Type))
ERROR(cannot_pass_rvalue_mutating_getter_subelement,sema_tcs,none,
      "cannot use mutating getter on immutable value: %0",
      (StringRef))
ERROR(cannot_pass_rvalue_mutating_getter,sema_tcs,none,
      "cannot use mutating getter on immutable value of type %0",
      (Type))

ERROR(expression_too_complex,sema,none,
      "expression was too complex to be solved in reasonable time; "
      "consider breaking up the expression into distinct sub-expressions", ())

ERROR(comparison_with_nil_illegal,sema,none,
      "value of type %0 can never be nil, comparison isn't allowed",
      (Type))

ERROR(cannot_match_expr_pattern_with_value,sema,none,
      "expression pattern of type %0 cannot match values of type %1",
      (Type, Type))

ERROR(cannot_apply_binop_to_args,sema,none,
      "binary operator '%0' cannot be applied to operands of type "
      "%1 and %2",
      (StringRef, Type, Type))

ERROR(cannot_apply_binop_to_same_args,sema,none,
      "binary operator '%0' cannot be applied to two %1 operands",
      (StringRef, Type))

ERROR(cannot_apply_unop_to_arg,sema,none,
      "unary operator '%0' cannot be applied to an operand of type %1",
      (StringRef, Type))

ERROR(cannot_apply_lvalue_unop_to_subelement,sema_tcs,none,
      "cannot pass immutable value to mutating operator: %0",
      (StringRef))
ERROR(cannot_apply_lvalue_unop_to_rvalue,sema,none,
      "cannot pass immutable value of type %0 to mutating operator",
      (Type))


ERROR(cannot_apply_lvalue_binop_to_subelement,sema_tcs,none,
      "left side of mutating operator isn't mutable: %0", (StringRef))
ERROR(cannot_apply_lvalue_binop_to_rvalue,sema,none,
      "left side of mutating operator has immutable type %0", (Type))

ERROR(cannot_subscript_with_index,sema,none,
      "cannot subscript a value of type %0 with an index of type %1",
      (Type, Type))

ERROR(cannot_subscript_base,sema,none,
      "cannot subscript a value of type %0",
      (Type))

ERROR(cannot_pass_rvalue_inout_subelement,sema_tcs,none,
      "cannot pass immutable value as inout argument: %0",
      (StringRef))
ERROR(cannot_pass_rvalue_inout,sema_tcs,none,
      "cannot pass immutable value of type %0 as inout argument",
      (Type))

ERROR(cannot_assign_to_literal,sema,none,
      "cannot assign to a literal value", ())

ERROR(cannot_call_with_no_params,sema,none,
      "cannot invoke %select{|initializer for type }1'%0' with no arguments",
      (StringRef, bool))

ERROR(cannot_call_with_params, sema, none,
      "cannot invoke %select{|initializer for type }2'%0' with an argument list"
      " of type '%1'", (StringRef, StringRef, bool))

ERROR(expected_do_in_statement,sema,none,
      "expected 'do' keyword to designate a block of statements", ())

ERROR(cannot_call_non_function_value,sema,none,
      "cannot call value of non-function type %0", (Type))

ERROR(wrong_argument_labels_overload,sema,none,
      "argument labels '%0' do not match any available overloads", (StringRef))

ERROR(no_candidates_match_result_type,sema,none,
      "no '%0' candidates produce the expected contextual result type %1",
      (StringRef, Type))

ERROR(candidates_no_match_result_type,sema,none,
      "'%0' produces %1, not the expected contextual result type %2",
      (StringRef, Type, Type))



ERROR(invalid_callee_result_type,sema,none,
      "cannot convert call result type %0 to expected type %1",
      (Type, Type))


ERROR(cannot_invoke_closure,sema,none,
      "cannot invoke closure expression with an argument list of type '%0'",
      (StringRef))
ERROR(cannot_invoke_closure_type,sema,none,
      "cannot invoke closure of type %0 with an argument list of type '%1'",
      (Type, StringRef))

ERROR(cannot_infer_closure_type,sema,none,
      "unable to infer closure type in the current context", ())
ERROR(cannot_infer_closure_result_type,sema,none,
      "unable to infer closure return type in current context", ())

ERROR(incorrect_explicit_closure_result,sema,none,
      "declared closure result %0 is incompatible with contextual type %1",
      (Type, Type))

ERROR(cannot_call_function_value,sema,none,
      "cannot invoke value of function type with argument list '%0'",
      (StringRef))
ERROR(cannot_call_value_of_function_type,sema,none,
      "cannot invoke value of type %0 with argument list '%1'",
      (Type, StringRef))

NOTE(suggest_expected_match,sema,none,
     "%select{expected an argument list|produces result}0 of type '%1'",
     (bool, StringRef))

NOTE(suggest_partial_overloads,sema,none,
      "overloads for '%1' exist with these %select{"
      "partially matching parameter lists|result types}0: %2",
      (bool, StringRef, StringRef))

ERROR(cannot_convert_initializer_value,sema,none,
      "cannot convert value of type %0 to specified type %1", (Type,Type))
ERROR(cannot_convert_initializer_value_protocol,sema,none,
      "value of type %0 does not conform to specified type %1", (Type,Type))
ERROR(cannot_convert_initializer_value_nil,sema_tcd,none,
      "nil cannot initialize specified type %0", (Type))

ERROR(cannot_convert_to_return_type,sema,none,
      "cannot convert return expression of type %0 to return type %1",
      (Type,Type))
ERROR(cannot_convert_to_return_type_protocol,sema,none,
      "return expression of type %0 does not conform to %1", (Type,Type))
ERROR(cannot_convert_to_return_type_nil,sema,none,
      "nil is incompatible with return type %0", (Type))

ERROR(cannot_convert_thrown_type,sema,none,
      "thrown expression type %0 does not conform to 'ErrorProtocol'", (Type))
ERROR(cannot_throw_nil,sema,none,
      "cannot infer concrete ErrorProtocol for thrown 'nil' value", ())


ERROR(cannot_convert_raw_initializer_value,sema,none,
      "cannot convert value of type %0 to raw type %1", (Type,Type))
ERROR(cannot_convert_raw_initializer_value_nil,sema,none,
      "cannot convert nil to raw type %1", (Type))

ERROR(cannot_convert_default_arg_value,sema,none,
      "default argument value of type %0 cannot be converted to type %1",
      (Type,Type))
ERROR(cannot_convert_default_arg_value_protocol,sema,none,
      "default argument value of type %0 does not conform to %1", (Type,Type))
ERROR(cannot_convert_default_arg_value_nil,sema,none,
      "nil default argument value of cannot be converted to type %0", (Type))

ERROR(cannot_convert_argument_value,sema,none,
      "cannot convert value of type %0 to expected argument type %1",
      (Type,Type))
ERROR(cannot_convert_argument_value_protocol,sema_tcd,none,
      "argument type %0 does not conform to expected type %1", (Type, Type))
ERROR(cannot_convert_argument_value_nil,sema,none,
      "nil is not compatible with expected argument type %0", (Type))

ERROR(cannot_convert_closure_result,sema,none,
      "cannot convert value of type %0 to closure result type %1",
      (Type,Type))
ERROR(cannot_convert_closure_result_protocol,sema_tcd,none,
      "result value of type %0 does not conform to closure result type %1",
      (Type, Type))
ERROR(cannot_convert_closure_result_nil,sema,none,
      "nil is not compatible with closure result type %0", (Type))

// Array Element
ERROR(cannot_convert_array_element,sema,none,
      "cannot convert value of type %0 to expected element type %1",
      (Type,Type))
ERROR(cannot_convert_array_element_protocol,sema_tcd,none,
      "value of type %0 does not conform to expected element type %1",
      (Type, Type))
ERROR(cannot_convert_array_element_nil,sema,none,
      "nil is not compatible with expected element type %0", (Type))

// Dictionary Key
ERROR(cannot_convert_dict_key,sema,none,
      "cannot convert value of type %0 to expected dictionary key type %1",
      (Type,Type))
ERROR(cannot_convert_dict_key_protocol,sema_tcd,none,
      "value of type %0 does not conform to expected dictionary key type %1",
      (Type, Type))
ERROR(cannot_convert_dict_key_nil,sema,none,
      "nil is not compatible with expected dictionary key type %0", (Type))

// Dictionary Value
ERROR(cannot_convert_dict_value,sema,none,
      "cannot convert value of type %0 to expected dictionary value type %1",
      (Type,Type))
ERROR(cannot_convert_dict_value_protocol,sema_tcd,none,
      "value of type %0 does not conform to expected dictionary value type %1",
      (Type, Type))
ERROR(cannot_convert_dict_value_nil,sema,none,
      "nil is not compatible with expected dictionary value type %0", (Type))

// Coerce Expr
ERROR(cannot_convert_coerce,sema,none,
      "cannot convert value of type %0 to type %1 in coercion",
      (Type,Type))
ERROR(cannot_convert_coerce_protocol,sema_tcd,none,
      "value of type %0 does not conform to %1 in coercion",
      (Type, Type))
ERROR(cannot_convert_coerce_nil,sema,none,
      "nil is not compatible with type %0 in coercion", (Type))

// Assign Expr
ERROR(cannot_convert_assign,sema,none,
      "cannot assign value of type %0 to type %1",
      (Type,Type))
ERROR(cannot_convert_assign_protocol,sema_tcd,none,
      "value of type %0 does not conform to %1 in assignment",
      (Type, Type))
ERROR(cannot_convert_assign_nil,sema,none,
      "nil cannot be assigned to type %0", (Type))


ERROR(throws_functiontype_mismatch,sema_tcc,none,
      "invalid conversion from throwing function of type %0 to "
      "non-throwing function type %1", (Type, Type))
ERROR(noescape_functiontype_mismatch,sema_tcc,none,
      "invalid conversion from non-escaping function of type %0 to "
      "potentially escaping function type %1", (Type, Type))




ERROR(cannot_return_value_from_void_func,sema,none,
      "unexpected non-void return value in void function", ())

//------------------------------------------------------------------------------
// Name Binding
//------------------------------------------------------------------------------

ERROR(sema_no_import,sema_nb,Fatal,
      "no such module '%0'", (StringRef))
ERROR(sema_no_import_repl,sema_nb,none,
      "no such module '%0'", (StringRef))
NOTE(sema_no_import_no_sdk,sema_nb,none,
     "did you forget to set an SDK using -sdk or SDKROOT?", ())
NOTE(sema_no_import_no_sdk_xcrun,sema_nb,none,
     "use \"xcrun -sdk macosx swiftc\" to select the default OS X SDK "
     "installed with Xcode", ())
WARNING(sema_import_current_module,sema_nb,none,
        "this file is part of module %0; ignoring import", (Identifier))
WARNING(sema_import_current_module_with_file,sema_nb,none,
        "file '%0' is part of module %1; ignoring import",
        (StringRef, Identifier))
ERROR(sema_opening_import,sema_nb,Fatal,
      "opening import file for module %0: %1", (Identifier, StringRef))

ERROR(serialization_load_failed,sema,Fatal,
      "failed to load module %0", (Identifier))
ERROR(serialization_malformed_module,sema,Fatal,
      "malformed module file: %0", (StringRef))
ERROR(serialization_module_too_new,sema,Fatal,
      "module file was created by a newer version of the compiler: %0",
      (StringRef))
ERROR(serialization_module_too_old,sema,Fatal,
      "module file was created by an older version of the compiler; "
      "rebuild %0 and try again: %1",
      (Identifier, StringRef))
ERROR(serialization_missing_single_dependency,sema,Fatal,
      "missing required module '%0'", (StringRef))
ERROR(serialization_missing_dependencies,sema,Fatal,
      "missing required modules: %0", (StringRef))
ERROR(serialization_missing_shadowed_module,sema,Fatal,
      "cannot load underlying module for %0", (Identifier))
ERROR(serialization_name_mismatch,sema,Fatal,
      "cannot load module '%0' as %1", (StringRef, Identifier))
ERROR(serialization_name_mismatch_repl,sema,none,
      "cannot load module '%0' as %1", (StringRef, Identifier))
ERROR(serialization_target_incompatible,sema,Fatal,
      "module file was created for incompatible target %0: %1",
      (StringRef, StringRef))
ERROR(serialization_target_incompatible_repl,sema,none,
      "module file was created for incompatible target %0: %1",
      (StringRef, StringRef))
ERROR(serialization_target_too_new,sema,Fatal,
      "module file's minimum deployment target is %0 v%1.%2%select{|.%3}3: %4",
      (StringRef, unsigned, unsigned, unsigned, StringRef))
ERROR(serialization_target_too_new_repl,sema,none,
      "module file's minimum deployment target is %0 v%1.%2%select{|.%3}3: %4",
      (StringRef, unsigned, unsigned, unsigned, StringRef))

ERROR(invalid_redecl,sema_nb,none,"invalid redeclaration of %0", (DeclName))
NOTE(invalid_redecl_prev,sema_nb,none,
     "%0 previously declared here", (DeclName))

ERROR(ambiguous_type_base,sema_nb,none,
      "%0 is ambiguous for type lookup in this context", (Identifier))
ERROR(invalid_member_type,sema_nb,none,
      "%0 is not a member type of %1", (Identifier, Type))
ERROR(invalid_member_type_suggest,sema_nb,none,
      "%0 does not have a member type named %1; did you mean %2?",
      (Type, Identifier, Identifier))
ERROR(ambiguous_member_type,sema_nb,none,
      "ambiguous type name %0 in %1", (Identifier, Type))
ERROR(no_module_type,sema_nb,none,
      "no type named %0 in module %1", (Identifier, Identifier))
ERROR(ambiguous_module_type,sema_nb,none,
      "ambiguous type name %0 in module %1", (Identifier, Identifier))
ERROR(use_nonmatching_operator,sema_nb,none,
      "%0 is not a %select{binary|prefix unary|postfix unary}1 operator",
      (Identifier, unsigned))

ERROR(unspaced_binary_operator_fixit,sema_nb,none,
      "missing whitespace between %0 and %1 operators",
      (Identifier, Identifier, bool))
ERROR(unspaced_binary_operator,sema_nb,none,
      "ambiguous missing whitespace between unary and binary operators", ())
NOTE(unspaced_binary_operators_candidate,sema_nb,none,
     "could be %select{binary|postfix}2 %0 and %select{prefix|binary}2 %1",
     (Identifier, Identifier, bool))
ERROR(unspaced_unary_operator,sema_nb,none,
      "unary operators may not be juxtaposed; parenthesize inner expression",
      ())


ERROR(use_unresolved_identifier,sema_nb,none,
      "use of unresolved %select{identifier|operator}1 %0", (Identifier, bool))
ERROR(use_undeclared_type,sema_nb,none,
      "use of undeclared type %0", (Identifier))
ERROR(use_undeclared_type_did_you_mean,sema_nb,none,
      "use of undeclared type %0; did you mean to use '%1'?", (Identifier, StringRef))
NOTE(note_remapped_type,sema_nb,none,
     "did you mean to use '%0'?", (StringRef))
ERROR(identifier_init_failure,sema_nb,none,
      "could not infer type for %0", (Identifier))
ERROR(pattern_used_in_type,sema_nb,none,
      "%0 used within its own type", (Identifier))
NOTE(note_module_as_type,sema_nb,none,
     "cannot use module %0 as a type", (Identifier))

ERROR(use_unknown_object_literal,sema_nb,none,
     "use of unknown object literal name %0", (Identifier))
ERROR(object_literal_default_type_missing,sema_nb,none,
     "could not infer type of %0 literal", (StringRef))
NOTE(object_literal_resolve_import,sema_nb,none,
     "import %0 to use '%1' as the default %2 literal type",
     (StringRef, StringRef, StringRef))

ERROR(use_non_type_value,sema_nb,none,
      "%0 is not a type", (Identifier))
NOTE(use_non_type_value_prev,sema_nb,none,
     "%0 declared here", (Identifier))
ERROR(use_local_before_declaration,sema_nb,none,
      "use of local variable %0 before its declaration", (Identifier))
ERROR(unsupported_existential_type,sema_nb,none,
      "protocol %0 can only be used as a generic constraint because it has "
      "Self or associated type requirements", (Identifier))

ERROR(no_decl_in_module,sema_nb,none,
      "no such decl in module", ())
ERROR(imported_decl_is_wrong_kind,sema_nb,none,
      "%0 was imported as '%1', but is a "
      "%select{**MODULE**|type|struct|class|enum|protocol|variable|function}2",
      (Identifier, StringRef, /*ImportKind*/ unsigned))
ERROR(ambiguous_decl_in_module,sema_nb,none,
      "ambiguous name %0 in module %1", (Identifier, Identifier))

ERROR(module_not_testable,sema_nb,none,
      "module %0 was not compiled for testing", (Identifier))

// Operator decls
ERROR(ambiguous_operator_decls,sema_nb,none,
      "ambiguous operator declarations found for operator", ())
NOTE(found_this_operator_decl,sema_nb,none,
     "found this matching operator declaration", ())
ERROR(operator_redeclared,sema_nb,none,
      "operator redeclared", ())
NOTE(previous_operator_decl,sema_nb,none,
     "previous operator declaration here", ())
ERROR(declared_operator_without_operator_decl,sema_nb,none,
      "operator implementation without matching operator declaration", ())
ERROR(declared_unary_op_without_attribute,sema_nb,none,
      "unary operator implementation must have a 'prefix' or 'postfix' modifier", ())
ERROR(unary_op_missing_prepos_attribute,sema_nb,none,
      "%select{prefix|postfix}0 unary operator missing "
      "'%select{prefix|postfix}0' modifier", (bool))
NOTE(unary_operator_declaration_here,sema_nb,none,
   "%select{prefix|postfix}0 operator found here", (bool))
ERROR(invalid_arg_count_for_operator,sema_nb,none,
      "operators must have one or two arguments", ())

//------------------------------------------------------------------------------
// Type Check Coercions
//------------------------------------------------------------------------------

ERROR(tuple_conversion_not_expressible,sema_tcc,none,
      "cannot express tuple conversion %0 to %1", (Type, Type))
ERROR(load_of_explicit_lvalue,sema_tcc,none,
      "%0 variable is not being passed by reference", (Type))

//------------------------------------------------------------------------------
// Expression Type Checking Errors
//------------------------------------------------------------------------------
ERROR(types_not_convertible,sema_tcc,none,
      "%1 is not %select{convertible to|a subtype of}0 %2",
      (bool, Type, Type))
NOTE(in_cast_expr_types,sema_tcc,none,
      "in cast from type %0 to %1",
      (Type, Type))

ERROR(tuple_types_not_convertible,sema_tcc,none,
      "%0 is not convertible to %1, "
      "tuples have a different number of elements", (Type, Type))

ERROR(invalid_force_unwrap,sema_tcc,none,
      "cannot force unwrap value of non-optional type %0", (Type))
ERROR(invalid_optional_chain,sema_tcc,none,
      "cannot use optional chaining on non-optional value of type %0",
      (Type))
ERROR(if_expr_cases_mismatch,sema_tcc,none,
      "result values in '? :' expression have mismatching types %0 and %1",
      (Type, Type))

ERROR(did_not_call_function_value,sema_tcc,none,
      "function value was used as a property; add () to call it",
      ())
ERROR(did_not_call_function,sema_tcc,none,
      "function %0 was used as a property; add () to call it",
      (Identifier))
ERROR(did_not_call_method,sema_tcc,none,
      "method %0 was used as a property; add () to call it",
      (Identifier))

ERROR(init_not_instance_member,sema_tcc,none,
      "'init' is a member of the type; insert '.dynamicType' to initialize "
      "a new object of the same dynamic type", ())
ERROR(super_initializer_not_in_initializer,sema_tcc,none,
      "'super.init' cannot be called outside of an initializer", ())
WARNING(isa_is_always_true,sema_tcc,none, "'%0' test is always true",
        (StringRef))
WARNING(conditional_downcast_coercion,sema_tcc,none,
      "conditional cast from %0 to %1 always succeeds",
      (Type, Type))
WARNING(forced_downcast_noop,sema_tcc,none,
        "forced cast of %0 to same type has no effect", (Type))

WARNING(forced_downcast_coercion,sema_tcc,none,
      "forced cast from %0 to %1 always succeeds; did you mean to use 'as'?",
      (Type, Type))
ERROR(downcast_same_type,sema_tcc,none,
      "downcast from %0 to %1 only unwraps optionals; did you mean to use "
      "'%2'?",
      (Type, Type, StringRef))
WARNING(downcast_to_unrelated,sema_tcc,none,
        "cast from %0 to unrelated type %1 always fails", (Type, Type))
ERROR(downcast_to_more_optional,sema_tcc,none,
      "cannot downcast from %0 to a more optional type %1",
      (Type, Type))
ERROR(optional_chain_noop,sema_tcc,none,
      "optional chain has no effect, expression already produces %0",
      (Type))
ERROR(optional_chain_isnt_chaining,sema_tcc,none,
      "'?' must be followed by a call, member lookup, or subscript",
      ())
ERROR(pattern_in_expr,sema_tcc,none,
      "%0 cannot appear in an expression", (PatternKind))
NOTE(note_call_to_operator,sema_tcc,none,
     "in call to operator %0", (Identifier))
NOTE(note_call_to_func,sema_tcc,none,
     "in call to function %0", (Identifier))
NOTE(note_call_to_initializer,sema_tcc,none,
     "in call to initializer", ())
NOTE(note_init_parameter,sema_tcc,none,
     "in initialization of parameter %0", (Identifier))
ERROR(missing_nullary_call,sema_tcc,none,
     "function produces expected type %0; did you mean to call it with '()'?",
     (Type))
ERROR(missing_unwrap_optional,sema_tcc,none,
      "value of optional type %0 not unwrapped; did you mean to use '!' "
      "or '?'?",
     (Type))
ERROR(missing_unwrap_optional_try,sema_tcc,none,
      "value of optional type %0 not unwrapped; did you mean to use 'try!' "
      "or chain with '?'?",
     (Type))
ERROR(missing_forced_downcast,sema_tcc,none,
      "%0 is not convertible to %1; "
      "did you mean to use 'as!' to force downcast?", (Type, Type))
ERROR(missing_explicit_conversion,sema_tcc,none,
      "%0 is not implicitly convertible to %1; "
      "did you mean to use 'as' to explicitly convert?", (Type, Type))
ERROR(missing_address_of,sema_tcc,none,
      "passing value of type %0 to an inout parameter requires explicit '&'",
      (Type))
ERROR(extra_address_of,sema_tcc,none,
      "'&' used with non-inout argument of type %0",
      (Type))
ERROR(extra_address_of_unsafepointer,sema_tcc,none,
      "'&' is not allowed passing array value as %0 argument",
      (Type))

ERROR(missing_init_on_metatype_initialization,sema_tcc,none,
      "initializing from a metatype value must reference 'init' explicitly",
      ())
ERROR(extra_call_nonfunction,sema_tcc,none,
      "invalid use of '()' to call a value of non-function type %0",
      (Type))
ERROR(extra_argument_labels,sema_tcc,none,
      "extraneous argument label%select{|s}0 '%1' in %select{call|subscript}2",
      (bool, StringRef, bool))
ERROR(missing_argument_labels,sema_tcc,none,
      "missing argument label%select{|s}0 '%1' in %select{call|subscript}2",
      (bool, StringRef, bool))
ERROR(wrong_argument_labels,sema_tcc,none,
      "incorrect argument label%select{|s}0 in %select{call|subscript}3 "
      "(have '%1', expected '%2')",
      (bool, StringRef, StringRef, bool))
ERROR(extra_named_single_element_tuple,sema_tcc,none,
      "cannot treat single-element named tuple as a scalar; use '.%0' to "
      "access its element", (StringRef))
ERROR(argument_out_of_order,sema_tcc,none,
      "argument %0 must precede argument %1", (Identifier, Identifier))
ERROR(argument_out_of_order_named_unnamed,sema_tcc,none,
      "argument %0 must precede unnamed parameter #%1", (Identifier, unsigned))

ERROR(instance_member_use_on_type,sema_tcc,none,
      "use of instance member %1 on type %0; "
      "did you mean to use a value of type %0 instead?", (Type, Identifier))

ERROR(missing_argument_named,sema_tcc,none,
      "missing argument for parameter %0 in call", (Identifier))
ERROR(missing_argument_positional,sema_tcc,none,
      "missing argument for parameter #%0 in call", (unsigned))
ERROR(extra_argument_named,sema_tcc,none,
      "extra argument %0 in call", (Identifier))
ERROR(extra_argument_positional,sema_tcc,none,
      "extra argument in call", ())
ERROR(extra_argument_to_nullary_call,sema_tcc,none,
      "argument passed to call that takes no arguments", ())
ERROR(extra_trailing_closure_in_call,sema_tcc,none,
      "extra trailing closure passed in call", ())
ERROR(no_accessible_initializers,sema_tcc,none,
      "%0 cannot be constructed because it has no accessible initializers",
      (Type))
ERROR(unbound_generic_parameter,sema_tcc,none,
      "generic parameter %0 could not be inferred", (Type))
ERROR(cannot_bind_generic_parameter_to_type,sema_tcc,none,
      "cannot bind generic parameter to type %0",
      (Type))
ERROR(string_index_not_integer,sema_tcc,none,
      "String may not be indexed with %0, it has variable size elements",
      (Type))
NOTE(string_index_not_integer_note,sema_tcc,none,
     "consider using an existing high level algorithm, "
     "str.startIndex.advancedBy(n), or a projection like str.utf8", ())

ERROR(invalid_c_function_pointer_conversion_expr,sema_tcc,none,
      "a C function pointer can only be formed from a reference to a 'func' or "
      "a literal closure", ())
ERROR(c_function_pointer_from_method,sema_tcc,none,
      "a C function pointer cannot be formed from a method", ())
ERROR(c_function_pointer_from_generic_function,sema_tcc,none,
      "a C function pointer cannot be formed from a reference to a generic "
      "function", ())
ERROR(c_function_pointer_from_function_with_context,sema_tcc,none,
      "a C function pointer cannot be formed from a "
      "%select{local function|closure}0 that captures "
      "%select{context|generic parameters}1", (bool, bool))
NOTE(c_function_pointer_captures_here,sema_tcc,none,
     "%0 captured here", (Identifier))

//------------------------------------------------------------------------------
// Type Check Declarations
//------------------------------------------------------------------------------

ERROR(var_type_not_materializable,sema_tcd,none,
      "type %0 of variable is not materializable", (Type))
ERROR(enum_element_not_materializable,sema_tcd,none,
      "type of enum case is not materializable", ())

ERROR(missing_initializer_def,decl_parsing,PointsToFirstBadToken,
      "initializer requires a body", ())

// Attributes
ERROR(operator_not_func,sema_tcd,none,
      "operators must be declared with 'func'", ())
ERROR(redefining_builtin_operator,sema_tcd,none,
      "cannot declare a custom %0 '%1' operator", (StringRef, StringRef))
ERROR(invalid_infix_on_func,sema_tcd,none,
      "'infix' modifier is not required or allowed on func declarations", ())
ERROR(attribute_requires_operator_identifier,sema_tcd,none,
      "'%0' requires a function with an operator identifier", (StringRef))
ERROR(attribute_requires_single_argument,sema_tcd,none,
      "'%0' requires a function with one argument", (StringRef))

ERROR(inout_cant_be_variadic,sema_tce,none,
      "inout arguments cannot be variadic", ())
ERROR(inout_only_parameter,sema_tce,none,
      "'inout' is only valid in parameter lists", ())

ERROR(mutating_invalid_global_scope,sema_tcd,none,
      "'mutating' is only valid on methods", ())
ERROR(mutating_invalid_classes,sema_tcd,none,
      "'mutating' isn't valid on methods in classes or class-bound protocols",
      ())
ERROR(functions_mutating_and_not,sema_tcd,none,
      "method may not be declared both mutating and nonmutating", ())
ERROR(static_functions_not_mutating,sema_tcd,none,
      "static functions may not be declared mutating", ())

ERROR(transparent_stored_property,sema_tcd,none,
      "@_transparent cannot be applied to stored properties", ())
ERROR(transparent_on_invalid_extension,sema_tcd,none,
      "@_transparent is only supported on struct and enum extensions", ())
ERROR(transparent_in_protocols_not_supported,sema_tcd,none,
      "@_transparent is not supported on declarations within protocols", ())
ERROR(transparent_in_classes_not_supported,sema_tcd,none,
      "@_transparent is not supported on declarations within classes", ())

ERROR(invalid_iboutlet,sema_tcd,none,
      "only instance properties can be declared @IBOutlet", ())
ERROR(iboutlet_nonobjc_class,sema_tcd,none,
      "@IBOutlet property cannot %select{have|be an array of}0 "
      "non-'@objc' class type %1", (bool, Type))
ERROR(iboutlet_nonobjc_protocol,sema_tcd,none,
      "@IBOutlet property cannot %select{have|be an array of}0 "
      "non-'@objc' protocol type %1", (bool, Type))
ERROR(iboutlet_nonobject_type,sema_tcd,none,
      "@IBOutlet property cannot %select{have|be an array of}0 "
      "non-object type %1", (bool, Type))
ERROR(iboutlet_only_mutable,sema_tcd,none,
      "@IBOutlet attribute requires property to be mutable", ())
ERROR(iboutlet_non_optional,sema_tcd,none,
      "@IBOutlet property has non-optional type %0", (Type))
NOTE(note_make_optional,sema_tcd,none,
      "add '?' to form the optional type %0", (Type))
NOTE(note_make_implicitly_unwrapped_optional,sema_tcd,none,
      "add '!' to form the implicitly unwrapped optional type %0", (Type))

ERROR(invalid_ibdesignable_extension,sema_tcd,none,
      "@IBDesignable can only be applied to classes and extensions "
      "of classes", ())
ERROR(invalid_ibinspectable,sema_tcd,none,
      "only instance properties can be declared @IBInspectable", ())
ERROR(invalid_ibaction_decl,sema_tcd,none,
      "only instance methods can be declared @IBAction", ())
ERROR(invalid_ibaction_result,sema_tcd,none,
      "methods declared @IBAction must return 'Void' (not %0)", (Type))
ERROR(invalid_ibaction_argument_count,sema_tcd,none,
      "@IBAction methods %select{must have a single argument"
      "|can only have up to 2 arguments}0", (bool))
ERROR(ibaction_nonobjc_class_argument,sema_tcd,none,
      "argument to @IBAction method cannot have non-'@objc' class type %0",
      (Type))
ERROR(ibaction_nonobject_argument,sema_tcd,none,
      "argument to @IBAction method cannot have non-object type %0", (Type))
ERROR(no_objc_tagged_pointer_not_class_protocol,sema_tcd,none,
      "@unsafe_no_objc_tagged_pointer can only be applied to class protocols",
      ())
ERROR(swift_native_objc_runtime_base_not_on_root_class,sema_tcd,none,
      "@_swift_native_objc_runtime_base_not_on_root_class can only be applied "
      "to root classes", ())
ERROR(attr_methods_only,sema_tcd,none,
      "only methods can be declared %0", (DeclAttribute))
ERROR(access_control_in_protocol,sema_tcd,none,
      "%0 modifier cannot be used in protocols", (DeclAttribute))
ERROR(access_control_setter,sema_tcd,none,
      "'%select{private|internal|public}0(set)' modifier can only be applied "
      "to variables and subscripts",
      (Accessibility))
ERROR(access_control_setter_read_only,sema_tcd,none,
      "'%select{private|internal|public}0(set)' modifier cannot be applied to "
      "%select{constants|read-only variables|read-only properties"
      "|read-only subscripts}1",
      (Accessibility, unsigned))
ERROR(access_control_setter_more,sema_tcd,none,
      "%select{private|internal|PUBLIC}0 "
      "%select{variable|property|subscript}1 cannot have "
      "%select{PRIVATE|an internal|a public}2 setter",
      (Accessibility, unsigned, Accessibility))
WARNING(access_control_member_more,sema_tcd,none,
    "declaring %select{PRIVATE|an internal|a public}0 %1 for "
    "%select{a private|an internal|PUBLIC}2 %3",
    (Accessibility, DescriptiveDeclKind, Accessibility, DescriptiveDeclKind))
WARNING(access_control_ext_member_more,sema_tcd,none,
    "declaring %select{PRIVATE|an internal|a public}0 %1 in "
    "%select{a private|an internal|PUBLIC}2 extension",
    (Accessibility, DescriptiveDeclKind, Accessibility))
ERROR(access_control_ext_requirement_member_more,sema_tcd,none,
    "cannot declare %select{PRIVATE|an internal|a public}0 %1 in "
    "an extension with %select{private|internal|PUBLIC}2 requirements",
    (Accessibility, DescriptiveDeclKind, Accessibility))
ERROR(access_control_extension_more,sema_tcd,none,
      "extension of %select{private|internal|PUBLIC}0 %1 cannot be "
      "declared %select{PRIVATE|internal|public}2",
      (Accessibility, DescriptiveDeclKind, Accessibility))

ERROR(invalid_decl_attribute_simple,sema_tcd,none,
      "attribute cannot be applied to declaration", ())
ERROR(invalid_decl_attribute,sema_tcd,none,
      "%0 cannot be applied to this declaration", (DeclAttribute))
ERROR(invalid_decl_modifier,sema_tcd,none,
      "%0 modifier cannot be applied to this declaration", (DeclAttribute))
ERROR(attribute_does_not_apply_to_type,type_parsing,none,
      "attribute does not apply to type", ())
ERROR(optional_attribute_non_protocol,sema_tcd,none,
      "'optional' can only be applied to protocol members", ())
ERROR(optional_attribute_non_objc_protocol,sema_tcd,none,
      "'optional' can only be applied to members of an @objc protocol", 
      ())
ERROR(optional_attribute_initializer,sema_tcd,none,
      "'optional' cannot be applied to an initializer", ())
ERROR(unavailable_method_non_objc_protocol,sema_tcd,none,
      "protocol members can only be marked unavailable in an @objc protocol",
      ())
ERROR(missing_in_class_init_1,sema_tcd,none,
      "stored property %0 requires an initial value%select{| or should be "
      "@NSManaged}1", (Identifier, bool))
ERROR(missing_in_class_init_2,sema_tcd,none,
      "stored properties %0 and %1 require initial values%select{| or should "
      "be @NSManaged}2", 
      (Identifier, Identifier, bool))
ERROR(missing_in_class_init_3plus,sema_tcd,none,
      "stored properties %0, %1, %select{and %2|%2, and others}3 "
      "require initial values%select{| or should be @NSManaged}4", 
      (Identifier, Identifier, Identifier, bool, bool))
NOTE(requires_stored_property_inits_here,sema_tcd,none,
     "%select{superclass|class}1 %0 requires all stored properties to have "
     "initial values%select{| or use @NSManaged}2", (Type, bool, bool))
ERROR(class_without_init,sema_tcd,none,
      "class %0 has no initializers", (Type))
NOTE(note_no_in_class_init_1,sema_tcd,none,
     "stored property %0 without initial value prevents synthesized "
     "initializers",
     (Identifier))
NOTE(note_no_in_class_init_2,sema_tcd,none,
     "stored properties %0 and %1 without initial values prevent synthesized "
     "initializers",
     (Identifier, Identifier))
NOTE(note_no_in_class_init_3plus,sema_tcd,none,
     "stored properties %0, %1, %select{and %2|%2, and others}3 "
     "without initial values prevent synthesized initializers",
     (Identifier, Identifier, Identifier, bool))
ERROR(missing_unimplemented_init_runtime,sema_tcd,none,
      "standard library error: missing _unimplemented_initializer", ())
ERROR(missing_undefined_runtime,sema_tcd,none,
      "standard library error: missing _undefined", ())
WARNING(unsupported_synthesize_init_variadic,sema_tcd,none,
        "synthesizing a variadic inherited initializer for subclass %0 is "
        "unsupported",
        (Type))
NOTE(variadic_superclass_init_here,sema_tcd,none,
     "variadic superclass initializer defined here", ())

// Alignment attribute
ERROR(alignment_not_power_of_two,sema_tcd,none,
      "alignment value must be a power of two", ())

// Indirect enums
ERROR(indirect_case_without_payload,sema_tcd,none,
      "enum case %0 without associated value cannot be 'indirect'", (Identifier))
ERROR(indirect_case_in_indirect_enum,sema_tcd,none,
      "enum case in 'indirect' enum cannot also be 'indirect'", ())

// Variables (var and let).
ERROR(unimplemented_type_var,decl_parsing,none,
      "%select{ERROR|static|class}1 stored properties not yet supported"
      "%select{ in this context| in generic types| in classes}0"
      "%select{|; did you mean 'static'?}2",
      (unsigned, StaticSpellingKind, unsigned))
ERROR(observingprop_requires_initializer,decl_parsing,none,
      "non-member observing properties require an initializer", ())
ERROR(global_requires_initializer,decl_parsing,none,
      "global '%select{var|let}0' declaration requires an initializer expression"
      "%select{ or getter/setter specifier}0", (bool))
ERROR(static_requires_initializer,decl_parsing,none,
      "%select{ERROR|'static var'|'class var'|}0 declaration requires an initializer "
      "expression or getter/setter specifier", (StaticSpellingKind))
ERROR(pattern_type_access,sema_tcd,none,
      "%select{%select{variable|constant}0|property}1 "
      "%select{must be declared %select{private|internal|PUBLIC}4"
      "|cannot be declared %select{PRIVATE|internal|public}3}2 because its "
      "type uses %select{a private|an internal|PUBLIC}4 type",
      (bool, bool, bool, Accessibility, Accessibility))
ERROR(pattern_type_access_inferred,sema_tcd,none,
      "%select{%select{variable|constant}0|property}1 "
      "%select{must be declared %select{private|internal|PUBLIC}4"
      "|cannot be declared %select{PRIVATE|internal|public}3}2 because its "
      "type %5 uses %select{a private|an internal|PUBLIC}4 type",
      (bool, bool, bool, Accessibility, Accessibility, Type))
ERROR(pattern_binds_no_variables,sema_tcd,none,
      "%select{property|global variable}0 declaration does not bind any "
      "variables",
      (unsigned))


// Generic types
ERROR(unsupported_generic_nested_in_type,sema_tcd,none,
      "generic type %0 nested in type %1 is not allowed",
      (Identifier, Type))
ERROR(unsupported_type_nested_in_generic_type,sema_tcd,none,
      "type %0 nested in generic type %1 is not allowed",
      (Identifier, Type))
ERROR(unsupported_type_nested_in_generic_function,sema_tcd,none,
      "type %0 nested in generic function %1 is not allowed",
      (Identifier, Identifier))

// Type aliases
ERROR(circular_type_alias,sema_tct,none,
      "type alias %0 circularly references itself", (Identifier))
ERROR(type_alias_underlying_type_access,sema_tcd,none,
      "type alias %select{must be declared %select{private|internal|PUBLIC}2"
      "|cannot be declared %select{PRIVATE|internal|public}1}0 because its "
      "underlying type uses %select{a private|an internal|PUBLIC}2 type",
      (bool, Accessibility, Accessibility))

// Subscripts
ERROR(subscript_type_access,sema_tcd,none,
      "subscript %select{must be declared %select{private|internal|PUBLIC}2"
      "|cannot be declared %select{PRIVATE|internal|public}1}0 because its "
      "%select{index|element type}3 uses "
      "%select{a private|an internal|PUBLIC}2 type",
      (bool, Accessibility, Accessibility, bool))

// Functions
ERROR(function_type_access,sema_tcd,none,
      "%select{function|method|initializer}3 "
      "%select{must be declared %select{private|internal|PUBLIC}2"
      "|cannot be declared %select{PRIVATE|internal|public}1}0 because its "
      "%select{parameter|result}4 uses "
      "%select{a private|an internal|PUBLIC}2 type",
      (bool, Accessibility, Accessibility, unsigned, bool))
WARNING(non_trailing_closure_before_default_args,sema_tcd,none,
        "closure parameter prior to parameters with default arguments will "
        "not be treated as a trailing closure", ())

// Extensions
ERROR(non_nominal_extension,sema_tcd,none,
      "non-nominal type %0 cannot be extended", (Type))
ERROR(extension_access_with_conformances,sema_tcd,none,
      "%0 modifier cannot be used with extensions that declare "
      "protocol conformances", (DeclAttribute))
ERROR(extension_metatype,sema_tcd,none,
      "cannot extend a metatype %0", (Type))
ERROR(extension_specialization,decl_parsing,none,
      "constrained extension must be declared on the unspecialized generic "
      "type %0 with constraints specified by a 'where' clause", (Identifier))
ERROR(extension_stored_property,sema_tcd,none,
      "extensions may not contain stored properties", ())
ERROR(extension_nongeneric_trailing_where,sema_tcd,none,
      "trailing 'where' clause for extension of non-generic type %0", (Type))
ERROR(extension_constrained_inheritance,sema_tcd,none,
      "extension of type %0 with constraints cannot have an "
      "inheritance clause", (Type))
ERROR(extension_protocol_inheritance,sema_tcd,none,
      "extension of protocol %0 cannot have an inheritance clause", (Type))
ERROR(extension_protocol_type_definition,sema_tcd,none,
      "type %0 cannot be defined within a protocol extension", (DeclName))
ERROR(extension_protocol_via_typealias,sema_tcd,none,
      "protocol %0 in the module being compiled cannot be extended via a "
      "typealias", (Type))
ERROR(extension_anyobject,sema_tcd,none,
      "'AnyObject' protocol cannot be extended", ())

// Protocols
ERROR(type_does_not_conform,sema_tcd,none,
      "type %0 does not conform to protocol %1", (Type, Type))
ERROR(cannot_use_nil_with_this_type,sema_tcd,none,
      "nil cannot be used in context expecting type %0", (Type))

ERROR(use_of_equal_instead_of_equality,sema_tcd,none,
      "use of '=' in a boolean context, did you mean '=='?", ())


ERROR(protocol_does_not_conform_objc,sema_tcc,none,
      "using %0 as a concrete type conforming to protocol %1 is not supported",
      (Type, Type))
ERROR(protocol_does_not_conform_static,sema_tcc,none,
      "%0 cannot be used as a type conforming to protocol %1 because %1 "
      "has static requirements",
      (Type, Type))
ERROR(protocol_derivation_is_broken,sema_tcd,none,
      "protocol %0 is broken; cannot derive conformance for type %1", (Type, Type))
ERROR(type_does_not_inherit,sema_tcd,none,
      "%0 requires that %1 inherit from %2", (Type, Type, Type))
NOTE(type_does_not_inherit_requirement,sema_tcd,none,
     "requirement specified as %0 : %1%2", (Type, Type, StringRef))
ERROR(types_not_equal,sema_tcd,none,
      "%0 requires the types %1 and %2 be equivalent",
      (Type, Type, Type))
NOTE(types_not_equal_requirement,sema_tcd,none,
     "requirement specified as %0 == %1%2", (Type, Type, StringRef))
ERROR(non_class_cannot_conform_to_class_protocol,sema_tcd,none,
      "non-class type %0 cannot conform to class protocol %1",
      (Type, Type))
ERROR(foreign_class_cannot_conform_to_objc_protocol,sema_tcd,none,
      "Core Foundation class %0 cannot conform to @objc protocol %1 because "
      "Core Foundation types are not classes in Objective-C",
      (Type, Type))
ERROR(protocol_has_missing_requirements,sema_tcd,none,
      "type %0 cannot conform to protocol %1 because it has requirements that "
      "cannot be satisfied", (Type, Type))
ERROR(witness_argument_name_mismatch,sema_tcd,none,
      "%select{method|initializer}0 %1 has different argument names from those "
      "required by protocol %2 (%3)", (bool, DeclName, Type, DeclName))
ERROR(witness_initializer_not_required,sema_tcd,none,
      "initializer requirement %0 can only be satisfied by a `required` "
      "initializer in%select{| the definition of}1 non-final class %2", 
      (DeclName, bool, Type))
ERROR(witness_initializer_failability,sema_tcd,none,
      "non-failable initializer requirement %0"
      "%select{| in Objective-C protocol}1 cannot be satisfied by a "
      "failable initializer ('init%select{?|!}1')", 
      (DeclName, bool))
ERROR(witness_self_non_subtype,sema_tcd,none,
      "protocol %0 requirement %1 cannot be satisfied by a non-final class "
      "(%2) because it uses 'Self' in a non-parameter, non-result type "
      "position",
      (Type, DeclName, Type))
ERROR(witness_requires_dynamic_self,sema_tcd,none,
      "method %0 in non-final class %1 must return `Self` to conform to "
      "protocol %2",
      (DeclName, Type, Type))

ERROR(witness_not_accessible_proto,sema_tcd,none,
      "%select{initializer %1|method %1|%select{|setter for }2property %1"
      "|subscript%select{| setter}2}0 must be declared "
      "%select{PRIVATE|internal|public}3 because it matches a requirement "
      "in %select{PRIVATE|internal|public}3 protocol %4",
      (RequirementKind, DeclName, bool, Accessibility, DeclName))
ERROR(witness_not_accessible_type,sema_tcd,none,
      "%select{initializer %1|method %1|%select{|setter for }2property %1"
      "|subscript%select{| setter}2}0 must be as accessible as its enclosing "
      "type because it matches a requirement in protocol %4",
      (RequirementKind, DeclName, bool, Accessibility, DeclName))
ERROR(type_witness_not_accessible_proto,sema_tcd,none,
      "%0 %1 must be declared %select{PRIVATE|internal|public}2 because it "
      "matches a requirement in %select{PRIVATE|internal|public}2 protocol %3",
      (DescriptiveDeclKind, DeclName, Accessibility, DeclName))
ERROR(type_witness_not_accessible_type,sema_tcd,none,
      "%0 %1 must be as accessible as its enclosing type because it "
      "matches a requirement in protocol %3",
      (DescriptiveDeclKind, DeclName, Accessibility, DeclName))

ERROR(protocol_refine_access,sema_tcd,none,
      "%select{protocol must be declared %select{private|internal|PUBLIC}2 "
      "because it refines"
      "|%select{PRIVATE|internal|public}1 protocol cannot refine}0 "
      "%select{a private|an internal|PUBLIC}2 protocol",
      (bool, Accessibility, Accessibility))
ERROR(protocol_property_must_be_computed_var,sema_tcd,none,
      "immutable property requirement must be declared as 'var' with a "
      "'{ get }' specifier", ())
ERROR(protocol_property_must_be_computed,sema_tcd,none,
      "property in protocol must have explicit { get } or { get set } specifier",
      ())
NOTE(inherited_protocol_does_not_conform,sema_tcd,none,
     "type %0 does not conform to inherited protocol %1", (Type, Type))
NOTE(no_witnesses,sema_tcd,none,
     "protocol requires %select{initializer %1|function %1|property %1|"
     "subscript}0 with type %2", (RequirementKind, DeclName, Type))
NOTE(ambiguous_witnesses,sema_tcd,none,
     "multiple matching "
     "%select{initializers named %1|functions named %1|properties named %1|"
     "subscript operators}0 with type %2", (RequirementKind, DeclName, Type))
NOTE(ambiguous_witnesses_wrong_name,sema_tcd,none,
     "multiple matching "
     "%select{initializers named %1|functions named %1|properties named %1|"
     "subscript operators}0 with type %2", (RequirementKind, DeclName, Type))
NOTE(no_witnesses_type,sema_tcd,none,
     "protocol requires nested type %0", (Identifier))
NOTE(default_associated_type_req_fail,sema_tcd,none,
     "default type %0 for associated type %1 (from protocol %2) "
     "does not conform to %3",
     (Type, DeclName, Type, Type))
ERROR(associated_type_access,sema_tcd,none,
      "associated type in %select{PRIVATE|an internal|a public}0 protocol "
      "uses %select{a private|an internal|PUBLIC}1 type in its "
      "%select{default definition|requirement}2 ",
      (Accessibility, Accessibility, unsigned))

NOTE(bad_associated_type_deduction,sema_tcd,none,
     "unable to infer associated type %0 for protocol %1",
     (DeclName, DeclName))
NOTE(associated_type_deduction_witness_failed,sema_tcd,none,
     "inferred type %1 (by matching requirement %0) is invalid: "
     "does not conform to %2",
     (DeclName, Type, DeclName))
NOTE(ambiguous_associated_type_deduction,sema_tcd,none,
     "ambiguous inference of associated type %0: %1 vs. %2",
     (DeclName, Type, Type))
NOTE(associated_type_deduction_witness,sema_tcd,none,
     "matching requirement %0 to this declaration inferred associated type to "
     "%1",
     (DeclName, Type))
NOTE(associated_type_deduction_default,sema_tcd,none,
     "using associated type default %0", (Type))
NOTE(ambiguous_witnesses_type,sema_tcd,none,
     "multiple matching types named %0", (Identifier))
NOTE(protocol_witness_exact_match,sema_tcd,none,
     "candidate exactly matches%0", (StringRef))
NOTE(protocol_witness_renamed,sema_tcd,none,
     "candidate matches (with renaming)%0", (StringRef))
NOTE(protocol_witness_kind_conflict,sema_tcd,none,
     "candidate is not %select{an initializer|a function|a variable|"
     "a subscript}0", (RequirementKind))
NOTE(protocol_witness_type_conflict,sema_tcd,none,
     "candidate has non-matching type %0%1", (Type, StringRef))

NOTE(protocol_witness_optionality_conflict,sema_tcd,none,
     "candidate %select{type has|result type has|parameter type has|"
     "parameter types have|result and parameter types have}0 incorrect "
     "optionality%1",
     (unsigned, StringRef))
ERROR(err_protocol_witness_optionality,sema_tcd,none,
      "%select{type|result|parameter|parameters|"
      "result and parameters}0 of %1 %select{has|has|has|have|have|}0"
      " different optionality than required by protocol %2",
      (unsigned, DeclName, DeclName))
WARNING(warn_protocol_witness_optionality,sema_tcd,none,
      "%select{type|result|parameter|parameters|"
      "result and parameters}0 of %1 %select{has|has|has|have|have|}0"
      " different optionality than expected by protocol %2",
      (unsigned, DeclName, DeclName))

NOTE(protocol_witness_static_conflict,sema_tcd,none,
     "candidate operates on %select{a type|an instance}0, not "
     "%select{an instance|a type}0 as required", (bool))
NOTE(protocol_witness_prefix_postfix_conflict,sema_tcd,none,
     "candidate is %select{|prefix, |postfix, }1not "
     "%select{prefix|postfix}0 as required", (bool, unsigned))
NOTE(protocol_witness_mutating_conflict,sema_tcd,none,
     "candidate is marked 'mutating' but protocol does not allow it", ())
NOTE(protocol_witness_settable_conflict,sema_tcd,none,
     "candidate is not settable, but protocol requires it", ())
NOTE(protocol_witness_noreturn_conflict,sema_tcd,none,
     "candidate is not @noreturn, but protocol requires it", ())
NOTE(protocol_witness_rethrows_conflict,sema_tcd,none,
     "candidate is not 'rethrows', but protocol requires it", ())
NOTE(protocol_witness_throws_conflict,sema_tcd,none,
     "candidate throws, but protocol does not allow it", ())
NOTE(protocol_witness_not_objc,sema_tcd,none,
     "candidate is not '@objc', but protocol requires it", ())

NOTE(protocol_witness_type,sema_tcd,none,
     "possibly intended match", ())
NOTE(protocol_witness_nonconform_type,sema_tcd,none,
     "possibly intended match %0 does not conform to %1", (Type, Type))

NOTE(protocol_requirement_here,sema_tcd,none,
     "requirement %0 declared here", (DeclName))
NOTE(protocol_conformance_here,sema_tcd,none,
     "%select{|class }0%1 declares conformance to protocol %2 here",
     (bool, DeclName, DeclName))
NOTE(declared_protocol_conformance_here,sema_tcd,none,
     "%select{%0 inherits conformance to protocol %2 from superclass|"
     "%0 declares conformance to protocol %2|"
     "%0 implicitly conforms to protocol %2 (via conformance to %3)|"
     "%0 implicitly conforms to protocol %2}1 here",
     (Type, unsigned, DeclName, DeclName))

ERROR(redundant_conformance,sema_tcd,none,
      "redundant conformance of %0 to protocol %1", (Type, DeclName))
NOTE(protocol_conformance_implied_here,sema_tcd,none,
     "implied protocol conformance %0 here can be made explicit", (Identifier))
WARNING(optional_req_nonobjc_near_match,sema_tcd,none,
        "non-@objc %select{initializer %1|method %1|property %1|subscript}0 "
        "cannot satisfy optional requirement of @objc protocol %2",
        (RequirementKind, DeclName, DeclName))

// Protocols and existentials
ERROR(assoc_type_outside_of_protocol,sema_nb,none,
      "cannot use associated type %0 outside of its protocol", (Identifier))

ERROR(circular_protocol_def,sema_tcd,none,
      "circular protocol inheritance %0", (StringRef))
NOTE(protocol_here,sema_tcd,none,
     "protocol %0 declared here", (Identifier))
ERROR(protocol_composition_not_protocol,sema_tcd,none, 
      "non-protocol type %0 cannot be used within 'protocol<...>'", (Type))
ERROR(objc_protocol_inherits_non_objc_protocol,sema_tcd,none,
      "@objc protocol %0 cannot refine non-@objc protocol %1", (Type, Type))

ERROR(requires_conformance_nonprotocol,sema_tcd,none,
      "type %0 constrained to non-protocol type %1", (TypeLoc, TypeLoc))
ERROR(requires_not_suitable_archetype,sema_tcd,none,
      "%select{|first |second }0type %1 in %select{conformance|same-type}2 "
      "requirement does not refer to a generic parameter or associated type",
      (int, TypeLoc, int))
ERROR(requires_no_same_type_archetype,sema_tcd,none,
      "neither type in same-type refers to a generic parameter or "
      "associated type",
      ())
ERROR(requires_generic_params_made_equal,sema_tcd,none,
      "same-type requirement makes generic parameters %0 and %1 equivalent",
      (Identifier, Identifier))
ERROR(requires_generic_param_made_equal_to_concrete,sema_tcd,none,
      "same-type requirement makes generic parameter %0 non-generic",
      (Identifier))
ERROR(requires_superclass_conflict,sema_tcd,none,
      "generic parameter %0 cannot be a subclass of both %1 and %2",
      (Identifier, Type, Type))
ERROR(recursive_requirement_reference,sema_tcd,none,
      "type may not reference itself as a requirement",())
ERROR(recursive_same_type_constraint,sema_tcd,none,
      "same-type constraint %0 == %1 is recursive", (Type, Type))
ERROR(requires_same_type_conflict,sema_tcd,none,
      "generic parameter %0 cannot be equal to both %1 and %2",
      (Identifier, Type, Type))
ERROR(requires_generic_param_same_type_does_not_conform,sema_tcd,none,
      "same-type constraint type %0 does not conform to required protocol %1",
      (Type, Identifier))
ERROR(dependent_superclass_constraint,sema_tcd,none,
      "superclass constraint %0 cannot depend on a type parameter",
      (Type))

ERROR(generic_param_access,sema_tcd,none,
      "%0 %select{must be declared %select{private|internal|PUBLIC}3"
      "|cannot be declared %select{PRIVATE|internal|public}2}1 because its "
      "generic %select{parameter|requirement}4 uses "
      "%select{a private|an internal|PUBLIC}3 type",
      (DescriptiveDeclKind, bool, Accessibility, Accessibility, bool))

ERROR(override_multiple_decls_base,sema_tcd,none,
      "declaration %0 cannot override more than one superclass declaration",
      (DeclName))
ERROR(override_multiple_decls_arg_mismatch,sema_tcd,none,
      "declaration %0 has different argument names from any potential "
      "overrides", (DeclName))
NOTE(overridden_near_match_here,sema_tcd,none,
     "potential overridden %select{method|initializer}0 %1 here",
      (bool, DeclName))
ERROR(override_decl_extension,sema_tcd,none,
      "declarations %select{in extensions|from extensions}0 cannot "
      "%select{override|be overridden}0 yet", (bool))
NOTE(overridden_here,sema_tcd,none,
     "overridden declaration is here", ())
ERROR(override_objc_type_mismatch_method,sema_tcd,none,
      "overriding method with selector %0 has incompatible type %1",
      (ObjCSelector, Type))
ERROR(override_objc_type_mismatch_subscript,sema_tcd,none,
      "overriding %select{|indexed |keyed }0subscript with incompatible type "
      "%1",
      (unsigned, Type))
NOTE(overridden_here_with_type,sema_tcd,none,
     "overridden declaration here has type %0", (Type))
ERROR(missing_override,sema_tcd,none,
      "overriding declaration requires an 'override' keyword", ())
ERROR(override_unavailable,sema_tcd,none,
      "cannot override %0 which has been marked unavailable", (Identifier))

ERROR(override_less_available,sema_tcd,none,
      "overriding %0 must be as available as declaration it overrides",
      (Identifier))

ERROR(override_accessor_less_available,sema_tcd,none,
      "overriding %0 for %1 must be as available as declaration it overrides",
      (DescriptiveDeclKind, Identifier))

ERROR(override_let_property,sema_tcd,none,
      "cannot override immutable 'let' property %0 with the getter of a 'var'",
      (Identifier))


ERROR(override_not_accessible,sema_tcd,none,
      "%select{|setter of }0overriding %1 must be as accessible as "
      "%select{its enclosing type|the declaration it overrides}2",
      (bool, DescriptiveDeclKind, bool))

ERROR(method_does_not_override,sema_tcd,none,
      "method does not override any method from its superclass", ())
ERROR(property_does_not_override,sema_tcd,none,
      "property does not override any property from its superclass", ())
ERROR(subscript_does_not_override,sema_tcd,none,
      "subscript does not override any subscript from its superclass", ())
ERROR(initializer_does_not_override,sema_tcd,none,
      "initializer does not override a designated initializer from its "
      "superclass", ())
ERROR(failable_initializer_override,sema_tcd,none,
      "failable initializer %0 cannot override a non-failable initializer",
      (DeclName))
NOTE(nonfailable_initializer_override_here,sema_tcd,none,
     "non-failable initializer %0 overridden here", (DeclName))

NOTE(property_override_here,sema_tcd,none,
     "attempt to override property here", ())
NOTE(subscript_override_here,sema_tcd,none,
     "attempt to override subscript here", ())
NOTE(convenience_init_override_here,sema_tcd,none,
     "attempt to override convenience initializer here", ())
ERROR(override_nonclass_decl,sema_tcd,none,
      "'override' can only be specified on class members", ())
ERROR(override_property_type_mismatch,sema_tcd,none,
      "property %0 with type %1 cannot override a property with type %2",
      (Identifier, Type, Type))
ERROR(override_with_stored_property,sema_tcd,none,
      "cannot override with a stored property %0", (Identifier))
ERROR(observing_readonly_property,sema_tcd,none,
      "cannot observe read-only property %0; it can't change", (Identifier))
ERROR(override_mutable_with_readonly_property,sema_tcd,none,
      "cannot override mutable property with read-only property %0",
      (Identifier))
ERROR(override_argument_name_mismatch,sema_tcd,none,
      "argument names for %select{method|initializer}0 %1 do not match those "
      "of overridden %select{method|initializer}0 %2",
      (bool, DeclName, DeclName))
ERROR(override_ownership_mismatch,sema_tcd,none,
      "cannot override %select{strong|weak|unowned|unowned(unsafe)}0 property "
      "with %select{strong|weak|unowned|unowned(unsafe)}1 property",
      (/*Ownership*/unsigned, /*Ownership*/unsigned))
ERROR(override_throws,sema_tcd,none,
      "cannot override non-throwing %select{method|initializer}0 with "
      "throwing %select{method|initializer}0", (bool))
ERROR(override_throws_objc,sema_tcd,none,
      "overriding a throwing @objc %select{method|initializer}0 with "
      "a non-throwing %select{method|initializer}0 is not supported", (bool))

WARNING(override_unnecessary_IUO,sema_tcd,none,
      "overriding %0 parameter of type %1 with implicitly unwrapped optional "
      "type %2",
      (DescriptiveDeclKind, Type, Type))
WARNING(override_unnecessary_result_IUO,sema_tcd,none,
      "overriding %0 optional result type %1 with implicitly unwrapped "
      "optional type %2",
      (DescriptiveDeclKind, Type, Type))
NOTE(override_unnecessary_IUO_remove,sema_tcd,none,
     "remove '!' to make the parameter required", ())
NOTE(override_unnecessary_IUO_use_strict,sema_tcd,none,
     "use '?' to make the result optional", ())
NOTE(override_unnecessary_IUO_silence,sema_tcd,none,
     "add parentheses to silence this warning", ())

ERROR(override_mutable_covariant_property,sema_tcd,none,
      "cannot override mutable property %0 of type %1 with covariant type %2",
      (Identifier, Type, Type))
ERROR(override_mutable_covariant_subscript,sema_tcd,none,
      "cannot override mutable subscript of type %0 with covariant type %1",
      (Type, Type))
ERROR(decl_already_final,sema_tcd,none,
      "static declarations are already final", ())
NOTE(decl_init_here,sema_tcd,none,
     "initial value is here", ())


// Inheritance
ERROR(duplicate_inheritance,sema_tcd,none,
  "duplicate inheritance from %0", (Type))
ERROR(multiple_inheritance,sema_tcd,none,
  "multiple inheritance from classes %0 and %1", (Type, Type))
ERROR(non_class_inheritance,sema_tcd,none,
  "non-class type %0 cannot inherit from class %1", (Type, Type))
ERROR(extension_class_inheritance,sema_tcd,none,
  "extension of type %0 cannot inherit from class %1", (Type, Type))
ERROR(inheritance_from_non_protocol_or_class,sema_tcd,none,
  "inheritance from non-protocol, non-class type %0", (Type))
ERROR(inheritance_from_non_protocol,sema_tcd,none,
  "inheritance from non-protocol type %0", (Type))
ERROR(superclass_not_first,sema_tcd,none,
  "superclass %0 must appear first in the inheritance clause", (Type))
ERROR(circular_class_inheritance,sema_tcd,none,
      "circular class inheritance %0", (StringRef))
NOTE(class_here,sema_tcd,none,
     "class %0 declared here", (Identifier))
ERROR(inheritance_from_final_class,sema_tcd,none,
"inheritance from a final class %0", (Identifier))


// Enums
ERROR(enum_case_access,sema_tcd,none,
      "enum case in %select{PRIVATE|an internal|a public}0 enum uses "
      "%select{a private|an internal|PUBLIC}1 type",
      (Accessibility, Accessibility))
ERROR(enum_stored_property,sema_tcd,none,
      "enums may not contain stored properties", ())

// Enum raw types
ERROR(multiple_enum_raw_types,sema_tcd,none,
  "multiple enum raw types %0 and %1", (Type, Type))
ERROR(circular_enum_inheritance,sema_tcd,none,
      "circular enum raw types %0", (StringRef))
ERROR(raw_type_not_first,sema_tcd,none,
  "raw type %0 must appear first in the enum inheritance clause", (Type))
ERROR(raw_type_not_literal_convertible,sema_tcd,none,
      "raw type %0 is not convertible from any literal",
      (Type))
ERROR(enum_raw_type_not_equatable,sema_tcd,none,
      "RawRepresentable 'init' cannot be synthesized because raw type %0 is not "
      "Equatable", (Type))
ERROR(enum_raw_type_access,sema_tcd,none,
      "enum %select{must be declared %select{private|internal|PUBLIC}2"
      "|cannot be declared %select{PRIVATE|internal|public}1}0 because its "
      "raw type uses %select{a private|an internal|PUBLIC}2 type",
      (bool, Accessibility, Accessibility))

NOTE(enum_here,sema_tcd,none,
     "enum %0 declared here", (Identifier))
ERROR(empty_enum_raw_type,sema_tcd,none,
      "an enum with no cases cannot declare a raw type", ())
ERROR(enum_raw_value_without_raw_type,sema_tcd,none,
      "enum case cannot have a raw value if the enum does not have a raw type", ())
ERROR(enum_with_raw_type_case_with_argument,sema_tcd,none,
      "enum with raw type cannot have cases with arguments", ())
NOTE(enum_raw_type_here,sema_tcd,none,
     "declared raw type %0 here", (Type))
ERROR(objc_enum_no_raw_type,sema_tcd,none,
      "'@objc' enum must declare an integer raw type", ())
ERROR(objc_enum_raw_type_not_integer,sema_tcd,none,
      "'@objc' enum raw type %0 is not an integer type", (Type))
ERROR(enum_non_integer_raw_value_auto_increment,sema_tcd,none,
      "enum case must declare a raw value when the preceding raw value is not an integer", ())
ERROR(enum_non_integer_convertible_raw_type_no_value,sema_tcd,none,
      "enum cases require explicit raw values when the raw type is not integer "
      "or string literal convertible", ())
ERROR(enum_raw_value_not_unique,sema_tcd,none,
      "raw value for enum case is not unique", ())
NOTE(enum_raw_value_used_here,sema_tcd,none,
     "raw value previously used here", ())
NOTE(enum_raw_value_incrementing_from_here,sema_tcd,none,
     "raw value auto-incremented from here",())
NOTE(enum_raw_value_incrementing_from_zero,sema_tcd,none,
     "raw value implicitly auto-incremented from zero",())

// Derived conformances

ERROR(broken_raw_representable_requirement,sema_tcd,none,
      "RawRepresentable protocol is broken: unexpected requirement", ())
ERROR(broken_equatable_requirement,sema_tcd,none,
      "Equatable protocol is broken: unexpected requirement", ())
ERROR(broken_hashable_requirement,sema_tcd,none,
      "Hashable protocol is broken: unexpected requirement", ())
ERROR(broken_errortype_requirement,sema_tcd,none,
      "ErrorProtocol protocol is broken: unexpected requirement", ())
ERROR(broken_int_hashable_conformance,sema_tcd,none,
      "Int type is broken: does not conform to Hashable", ())
ERROR(broken_int_integer_literal_convertible_conformance,sema_tcd,none,
      "Int type is broken: does not conform to IntegerLiteralConvertible", ())
ERROR(broken_equatable_eq_operator,sema_tcd,none,
      "Equatable protocol is broken: no infix operator declaration for '=='", ())
ERROR(no_equal_overload_for_int,sema_tcd,none,
      "no overload of '==' for Int", ())

// Dynamic Self
ERROR(dynamic_self_non_method,sema_tcd,none,
      "%select{global|local}0 function cannot return 'Self'", (bool))
ERROR(dynamic_self_struct_enum,sema_tcd,none,
      "%select{struct|enum}0 method cannot return 'Self'; "
      "did you mean to use the %select{struct|enum}0 type %1?",
      (int, Identifier))

// Duplicate declarations
ERROR(duplicate_enum_element,sema_tcd,none,
      "duplicate definition of enum element",())

//------------------------------------------------------------------------------
// Type Check Attributes
//------------------------------------------------------------------------------

ERROR(attr_only_only_one_decl_kind,sema_tcd,none,
      "%0 may only be used on '%1' declarations", (DeclAttribute,StringRef))


ERROR(override_final,sema_tcd,none,
      "%0 overrides a 'final' %0", (DescriptiveDeclKind))

ERROR(member_cannot_be_final,sema_tcd,none,
      "only classes and class members may be marked with 'final'",
      ())

ERROR(final_not_allowed_here,sema_tcd,none,
      "'final' may only be applied to classes, properties, methods, and "
      "subscripts", ())

ERROR(final_not_on_accessors,sema_tcd,none,
      "'final' cannot be applied to accessors, it must be put on the "
      "%select{var|let|subscript}0", (unsigned))

ERROR(override_noreturn_with_return,sema_tcd,none,
      "an override of a @noreturn method should also be @noreturn", ())

ERROR(override_rethrows_with_non_rethrows,sema_tcd,none,
      "override of 'rethrows' %select{method|initializer}0 should also "
      "be 'rethrows'", (bool))
ERROR(rethrows_without_throwing_parameter,sema_tcd,none,
      "'rethrows' function must take a throwing function argument", ())

ERROR(autoclosure_function_type,attribute_parsing,none,
      "@autoclosure may only be applied to values of function type",
      ())
ERROR(autoclosure_function_input_nonunit,attribute_parsing,none,
      "autoclosure argument type must be '()'", ())
ERROR(noescape_function_type,attribute_parsing,none,
      "@noescape may only be applied to parameters of function type",
      ())
ERROR(noescape_implied_by_autoclosure,attribute_parsing,none,
      "@noescape is implied by @autoclosure and should not be "
      "redundantly specified", ())
ERROR(noescape_conflicts_escaping_autoclosure,attribute_parsing,none,
      "@noescape conflicts with @autoclosure(escaping)", ())


// NSManaged attribute
ERROR(attr_NSManaged_not_instance_member,sema_tcd,none,
      "@NSManaged only allowed on an instance property or method", ())
ERROR(attr_NSManaged_not_stored,sema_tcd,none,
      "@NSManaged not allowed on %select{computed|observing|addressed}0 "
      "properties", (unsigned))
ERROR(attr_NSManaged_let_property,sema_tcd,none,
      "@NSManaged not allowed on a 'let' property", ())
ERROR(attr_NSManaged_initial_value,sema_tcd,none,
      "@NSManaged property cannot have an initial value", ())
ERROR(attr_NSManaged_NSCopying,sema_tcd,none,
      "@NSManaged property cannot also be marked @NSCopying", ())
ERROR(attr_NSManaged_method_body,sema_tcd,none,
      "@NSManaged method cannot have a body; it must be provided at runtime",())


// NSCopying attribute
ERROR(nscopying_only_on_class_properties,sema_tcd,none,
      "@NSCopying may only be used on properties in classes",
      ())
ERROR(nscopying_only_mutable,sema_tcd,none,
      "@NSCopying requires property to be mutable", ())
ERROR(nscopying_only_stored_property,sema_tcd,none,
      "@NSCopying is only valid on stored properties", ())
ERROR(nscopying_doesnt_conform,sema_tcd,none,
      "@NSCopying is only valid with types that conform to"
      " the NSCopying protocol", ())

// UIApplicationMain/NSApplicationMain attribute
#define SELECT_APPLICATION_MAIN "select{'UIApplicationMain'|'NSApplicationMain'}"
#define SELECT_APPLICATION_DELEGATE "select{'UIApplicationDelegate'|'NSApplicationDelegate'}"

ERROR(attr_ApplicationMain_not_class,sema_tcd,none,
      "%" SELECT_APPLICATION_MAIN "0 attribute may only be used on classes",
      (unsigned))
ERROR(attr_ApplicationMain_not_ApplicationDelegate,sema_tcd,none,
      "%" SELECT_APPLICATION_MAIN "0 class must conform to the %" SELECT_APPLICATION_DELEGATE "0 protocol",
      (unsigned))
ERROR(attr_generic_ApplicationMain_not_supported,sema_tcd,none,
      "generic %" SELECT_APPLICATION_MAIN "0 classes are not supported",
      (unsigned))
ERROR(attr_ApplicationMain_multiple,sema_tcd,none,
      "%" SELECT_APPLICATION_MAIN "0 attribute can only apply to one class in a module",
      (unsigned))
ERROR(attr_ApplicationMain_with_script,sema_tcd,none,
      "%" SELECT_APPLICATION_MAIN "0 attribute cannot be used in a module that contains "
      "top-level code",
      (unsigned))
NOTE(attr_ApplicationMain_script_here,sema_tcd,none,
     "top-level code defined in this source file",
     ())

#undef SELECT_APPLICATION_MAIN
#undef SELECT_APPLICATION_DELEGATE

// lazy 
ERROR(lazy_not_on_let,sema_tcd,none,
      "'lazy' cannot be used on a let", ())
ERROR(lazy_not_on_computed,sema_tcd,none,
      "'lazy' may not be used on a computed property", ())

ERROR(lazy_on_already_lazy_global,sema_tcd,none,
      "'lazy' may not be used on an already-lazy global", ())
ERROR(lazy_not_in_protocol,sema_tcd,none,
      "'lazy' isn't allowed on a protocol requirement", ())
ERROR(lazy_requires_initializer,sema_tcd,none,
      "lazy properties must have an initializer", ())

ERROR(lazy_requires_single_var,sema_tcd,none,
      "'lazy' cannot destructure an initializer", ())

ERROR(lazy_must_be_property,sema_tcd,none,
      "lazy is only valid for members of a struct or class", ())
ERROR(lazy_not_observable,sema_tcd,none,
      "lazy properties may not have observers", ())

// Debugger function attribute.
ERROR(attr_for_debugger_support_only,sema_tcd,none,
      "@LLDBDebuggerSupport may only be used when debugger support is on", ())

// warn_unused_result
ERROR(attr_warn_unused_result_mutable_variable,sema_tcd,none,
      "'mutable_variant' parameter of 'warn_unused_result' attribute does not "
      "make sense on a %select{non-function|non-method|non-instance method|"
      "method of a class|mutating method}0", (unsigned))

//------------------------------------------------------------------------------
// Type Check Expressions
//------------------------------------------------------------------------------

NOTE(found_candidate,sema_tce,none,
     "found this candidate", ())
NOTE(found_candidate_type,sema_tce,none,
     "found candidate with type %0", (Type))
NOTE(first_declaration,sema_tce,none,
     "first declaration", ())
NOTE(second_declaration,sema_tce,none,
     "second declaration", ())

ERROR(no_IntegerLiteralType_found,sema_tce,none,
      "standard library error: IntegerLiteralType not defined", ())
ERROR(no_FloatLiteralType_found,sema_tce,none,
      "standard library error: FloatLiteralType not defined", ())
ERROR(no_StringLiteralType_found,sema_tce,none,
      "standard library error: StringLiteralType not defined", ())
ERROR(no_MaxBuiltinIntegerType_found,sema_tce,none,
   "standard library error: _MaxBuiltinIntegerType is not properly defined", ())
ERROR(no_MaxBuiltinFloatType_found,sema_tce,none,
   "standard library error: _MaxBuiltinFloatType is not properly defined", ())

ERROR(no_member_of_module,sema_tce,none,
      "module %0 has no member named %1", (Identifier, DeclName))

ERROR(super_with_no_base_class,sema_tce,none,
      "'super' members cannot be referenced in a root class", ())

ERROR(bad_init_ref_base,sema_tce, none,
      "'init' can only refer to the initializers of "
      "'self'%select{| or 'super'}0", (bool))
ERROR(init_delegation_outside_initializer,sema_tce,none,
      "initializer delegation can only occur within an initializer", ())
ERROR(init_delegates_and_chains,sema_tce,none,
      "initializer cannot both delegate ('self.init') and chain to a "
      "superclass initializer ('super.init')", ())
NOTE(init_delegation_or_chain,sema_tce,none,
      "previous %select{delegation|chaining}0 call is here", (bool))
ERROR(delegating_convenience_super_init,sema_tce,none,
      "convenience initializer for %0 must delegate (with 'self.init') rather "
      "than chaining to a superclass initializer (with 'super.init')",
      (Type))
ERROR(delegating_designated_init,sema_tce,none,
      "designated initializer for %0 cannot delegate (with 'self.init'); "
      "did you mean this to be a convenience initializer?",
      (Type))
NOTE(delegation_here,sema_tce,none, "delegation occurs here", ())
ERROR(chain_convenience_init,sema_tce,none,
      "must call a designated initializer of the superclass %0",
      (Type))
ERROR(delegate_chain_nonoptional_to_optional,sema_tce,none,
      "a non-failable initializer cannot %select{delegate|chain}0 to "
      "failable initializer %1 written with 'init?'", (bool, DeclName))
NOTE(init_force_unwrap,sema_tce,none,
     "force potentially-failing result with '!'", ())
NOTE(init_propagate_failure,sema_tce,none,
     "propagate the failure with 'init?'", ())
ERROR(delegate_chain_nonoptional_to_optional_try,sema_tce,none,
      "a non-failable initializer cannot use 'try?' to "
      "%select{delegate|chain}0 to another initializer", (bool))
NOTE(init_delegate_force_try,sema_tce,none,
     "force potentially-failing result with 'try!'", ())
ERROR(init_delegation_nested,sema_tce,none,
      "%select{initializer delegation ('self.init')|"
      "initializer chaining ('super.init')}0 cannot be nested in another "
      "%select{expression|statement}1", (bool, bool))

NOTE(convenience_init_here,sema_tce,none,
     "convenience initializer is declared here", ())
ERROR(designated_init_in_extension,sema_tcd,none,
      "designated initializer cannot be declared in an extension of %0; "
      "did you mean this to be a convenience initializer?",
      (Type))
ERROR(enumstruct_convenience_init,sema_tce,none,
      "delegating initializers in %0 are not marked with 'convenience'",
      (StringRef))
ERROR(nonclass_convenience_init,sema_tce,none,
      "convenience initializer not allowed in non-class type %0",
      (Type))

ERROR(dynamic_construct_class,sema_tce,none,
      "constructing an object of class type %0 with a metatype value must use "
      "a 'required' initializer", (Type))
NOTE(note_nonrequired_initializer,sema_tce,none,
      "selected %select{non-required|implicit}0 initializer %1", 
     (bool, DeclName))
ERROR(construct_protocol_value,sema_tce,none,
      "value of type %0 is a protocol; it cannot be instantiated",
      (Type))
ERROR(construct_protocol_by_name,sema_tce,none,
      "protocol type %0 cannot be instantiated",
      (Type))

// Operators
ERROR(unknown_binop,sema_tce,none,
       "operator is not a known binary operator", ())
ERROR(non_assoc_adjacent,sema_tce,none,
      "non-associative operator is adjacent to operator of same precedence", ())
ERROR(incompatible_assoc,sema_tce,none,
      "operator is adjacent to operator of same precedence"
      " but incompatible associativity", ())

// If you change this, also change enum TryKindForDiagnostics.
#define TRY_KIND_SELECT(SUB) "%select{try|try!|try?}" #SUB

ERROR(try_rhs,sema_tce,none,
      "'" TRY_KIND_SELECT(0) "' cannot appear to the right of a "
      "non-assignment operator", (unsigned))
ERROR(try_if_rhs_noncovering,sema_tce,none,
      "'" TRY_KIND_SELECT(0) "' following conditional operator does not cover "
      "everything to its right", (unsigned))
ERROR(try_assign_rhs_noncovering,sema_tce,none,
      "'" TRY_KIND_SELECT(0) "' following assignment operator does not cover "
      "everything to its right", (unsigned))

ERROR(reference_non_inout,sema_tce,none,
      "reference to %0 not used to initialize a inout parameter", (Type))
NOTE(subscript_decl_here,sema_tca,none,
     "subscript operator declared here", ())
ERROR(condition_broken_proto,sema_tce,none,
<<<<<<< HEAD
      "protocol 'Boolean' is broken", ())
ERROR(option_type_broken,sema_tce,none,
      "type 'Optional' is broken", ())
=======
      "protocol 'BooleanType' is broken", ())
>>>>>>> 69b4a818

ERROR(broken_bool,sema_tce,none, "type 'Bool' is broken", ())

WARNING(inject_forced_downcast,sema_tce,none,
        "treating a forced downcast to %0 as optional will never produce 'nil'",
        (Type))
NOTE(forced_to_conditional_downcast,sema_tce,none,
     "use 'as?' to perform a conditional downcast to %0", (Type))
NOTE(silence_inject_forced_downcast,sema_tce,none,
     "add parentheses around the cast to silence this warning", ())

ERROR(conditional_downcast_foreign,sema_tce,none,
      "conditional downcast to CoreFoundation type %0 will always succeed",
      (Type))

ERROR(optional_used_as_boolean,sema_tce,none,
     "optional type %0 cannot be used as a boolean; "
     "test for '!= nil' instead", (Type))
ERROR(optional_used_as_true_boolean,sema_tce,none,
      "optional type %0 cannot be used as a boolean; "
      "test for '== nil' instead", (Type))

ERROR(migrate_from_raw_to_init,sema_tce,none,
      "static method 'fromRaw' has been replaced with a failable initializer "
      "'init(rawValue:)'", ())
ERROR(migrate_from_allZeros,sema_tce,none,
      "static method 'allZeros' has been replaced with the default initializer",
      ())

ERROR(migrate_to_raw_to_raw_value,sema_tce,none,
      "method 'fromRaw' has been replaced with a property 'rawValue'", ())

ERROR(interpolation_missing_proto,sema_tce,none,
      "string interpolation requires the protocol 'StringInterpolationConvertible' to be defined",
      ())
ERROR(interpolation_broken_proto,sema_tce,none,
      "protocol 'StringInterpolationConvertible' is broken",
      ())

ERROR(object_literal_broken_proto,sema_tce,none,
      "object literal protocol is broken", ())

ERROR(discard_expr_outside_of_assignment,sema_tce,none,
      "'_' can only appear in a pattern or on the left side of an assignment",
      ())
ERROR(inout_expr_outside_of_call,sema_tce,none,
      "'&' can only appear immediately in a call argument list", ())

ERROR(type_of_expression_is_ambiguous,sema_tce,none,
      "type of expression is ambiguous without more context", ())

ERROR(specific_type_of_expression_is_ambiguous,sema_tce,none,
      "expression type %0 is ambiguous without more context", (Type))


ERROR(missing_protocol,sema_tce,none,
      "missing protocol %0", (Identifier))
ERROR(nil_literal_broken_proto,sema_tce,none,
      "protocol 'NilLiteralConvertible' is broken", ())

ERROR(builtin_integer_literal_broken_proto,sema_tce,none,
      "protocol '_BuiltinIntegerLiteralConvertible' is broken", ())
ERROR(integer_literal_broken_proto,sema_tce,none,
      "protocol 'IntegerLiteralConvertible' is broken", ())

ERROR(builtin_float_literal_broken_proto,sema_tce,none,
      "protocol '_BuiltinFloatLiteralConvertible' is broken", ())
ERROR(float_literal_broken_proto,sema_tce,none,
      "protocol 'FloatLiteralConvertible' is broken", ())

ERROR(builtin_boolean_literal_broken_proto,sema_tce,none,
      "protocol '_BuiltinBooleanLiteralConvertible' is broken", ())
ERROR(boolean_literal_broken_proto,sema_tce,none,
      "protocol 'BooleanLiteralConvertible' is broken", ())

ERROR(builtin_unicode_scalar_literal_broken_proto,sema_tce,none,
      "protocol '_BuiltinUnicodeScalarLiteralConvertible' is broken", ())
ERROR(unicode_scalar_literal_broken_proto,sema_tce,none,
      "protocol 'UnicodeScalarLiteralConvertible' is broken", ())

ERROR(builtin_extended_grapheme_cluster_literal_broken_proto,sema_tce,none,
      "protocol '_BuiltinExtendedGraphemeClusterLiteralConvertible' is broken", ())
ERROR(extended_grapheme_cluster_literal_broken_proto,sema_tce,none,
      "protocol 'ExtendedGraphemeClusterLiteralConvertible' is broken", ())

ERROR(builtin_string_literal_broken_proto,sema_tce,none,
      "protocol '_BuiltinStringLiteralConvertible' is broken", ())
ERROR(string_literal_broken_proto,sema_tce,none,
      "protocol 'StringLiteralConvertible' is broken", ())

ERROR(bool_type_broken,sema_tce,none,
      "could not find a Bool type defined for 'is'", ())

// Array literals
ERROR(array_protocol_broken,sema_tce,none,
      "ArrayLiteralConvertible protocol definition is broken", ())
ERROR(type_is_not_array,sema_tce,none,
      "contextual type %0 cannot be used with array literal", (Type))
NOTE(meant_dictionary_lit, sema_tce,none,
     "did you mean to use a dictionary literal instead?", ())

// Dictionary literals
ERROR(dictionary_protocol_broken,sema_tce,none,
      "DictionaryLiteralConvertible protocol definition is broken", ())
ERROR(type_is_not_dictionary,sema_tce,none,
      "contextual type %0 cannot be used with dictionary literal", (Type))


// Generic specializations
ERROR(cannot_explicitly_specialize_generic_function,tce_sema,none,
      "cannot explicitly specialize a generic function", ())
ERROR(not_a_generic_definition,tce_sema,none,
      "cannot specialize a non-generic definition", ())
ERROR(not_a_generic_type,tce_sema,none,
      "cannot specialize non-generic type %0", (Type))
ERROR(type_parameter_count_mismatch,tce_sema,none,
      "generic type %0 specialized with %select{too many|too few}3 type "
      "parameters (got %2, but expected %1)",
      (Identifier, unsigned, unsigned, bool))
ERROR(generic_type_requires_arguments,tce_sema,none,
      "reference to generic type %0 requires arguments in <...>", (Type))
NOTE(generic_type_declared_here,tce_sema,none,
     "generic type %0 declared here", (Identifier))

// Ambiguities
ERROR(ambiguous_decl_ref,tce_sema,none,
      "ambiguous use of %0", (DeclName))
ERROR(ambiguous_operator_ref,tce_sema,none,
      "ambiguous use of operator %0", (DeclName))

// Cannot capture inout-ness of a parameter
// Partial application of foreign functions not supported
ERROR(partial_application_of_function_invalid,tce_sema,none,
      "partial application of %select{"
        "function with 'inout' parameters|"
        "'mutating' method|"
        "'super.init' initializer chain|"
        "'self.init' initializer delegation"
      "}0 is not allowed",
      (unsigned))

ERROR(self_assignment_var,tce_sema,none,
      "assigning a variable to itself", ())
ERROR(self_assignment_prop,tce_sema,none,
      "assigning a property to itself", ())
ERROR(property_use_in_closure_without_explicit_self,tce_sema,none,
      "reference to property %0 in closure requires explicit 'self.' to make"
      " capture semantics explicit", (Identifier))
ERROR(method_call_in_closure_without_explicit_self,tce_sema,none,
      "call to method %0 in closure requires explicit 'self.' to make"
      " capture semantics explicit", (Identifier))
ERROR(implicit_use_of_self_in_closure,tce_sema,none,
      "implicit use of 'self' in closure; use 'self.' to make"
      " capture semantics explicit", ())
ERROR(capture_before_declaration,tce_sema,none,
      "cannot capture %0 before it is declared", (Identifier))
ERROR(transitive_capture_before_declaration,tce_sema,none,
      "cannot capture %0, which would use %1 before it is declared",
      (Identifier, Identifier))
NOTE(transitive_capture_through_here,tce_sema,none,
     "%0, declared here, captures %1",
     (Identifier, Identifier))

WARNING(recursive_accessor_reference,tce_sema,none,
        "attempting to %select{access|modify}1 %0 within its own "
        "%select{getter|setter}1", (Identifier, bool))
NOTE(recursive_accessor_reference_silence,tce_sema,none,
     "access 'self' explicitly to silence this warning", ())
WARNING(store_in_willset,tce_sema,none,
        "attempting to store to property %0 within its own willSet, which is "
        "about to be overwritten by the new value", (Identifier))

ERROR(value_of_module_type,tce_sema,none,
      "expected module member name after module name", ())

ERROR(value_of_metatype_type,tce_sema,none,
      "expected member name or constructor call after type name", ())

NOTE(add_parens_to_type,tce_sema,none,
     "add arguments after the type to construct a value of the type", ())
NOTE(add_self_to_type,tce_sema,none,
     "use '.self' to reference the type object", ())

WARNING(warn_unqualified_access,tce_sema,none,
        "use of %0 treated as a reference to %1 in %2 %3",
        (Identifier, DescriptiveDeclKind, DescriptiveDeclKind, DeclName))
NOTE(fix_unqualified_access_member,tce_sema,none,
     "use 'self.' to silence this warning", ())
NOTE(fix_unqualified_access_top_level,tce_sema,none,
     "use '%0' to reference the %1",
     (StringRef, DescriptiveDeclKind, Identifier))
NOTE(fix_unqualified_access_top_level_multi,tce_sema,none,
     "use '%0' to reference the %1 in module %2",
     (StringRef, DescriptiveDeclKind, Identifier))

ERROR(type_of_metatype,tce_sema,none,
      "'.dynamicType' is not allowed after a type name", ())
ERROR(invalid_noescape_use,tce_sema,none,
      "@noescape parameter %0 may only be called", (Identifier))
NOTE(noescape_autoclosure,tce_sema,none,
    "parameter %0 is implicitly @noescape because it was declared @autoclosure",
     (Identifier))

ERROR(closure_noescape_use,tce_sema,none,
      "closure use of @noescape parameter %0 may allow it to escape",
      (Identifier))
ERROR(decl_closure_noescape_use,tce_sema,none,
      "declaration closing over @noescape parameter %0 may allow it to escape",
      (Identifier))

ERROR(capture_across_type_decl,tce_sema,none,
      "%0 declaration cannot close over value %1 defined in outer scope",
      (DescriptiveDeclKind, Identifier))

//------------------------------------------------------------------------------
// Type Check Statements
//------------------------------------------------------------------------------

ERROR(jump_out_of_defer,sema_tcs,none,
      "'%0' cannot transfer control out of a defer statement",
      (StringRef))

ERROR(return_invalid_outside_func,sema_tcs,none,
      "return invalid outside of a func", ())

ERROR(return_expr_missing,sema_tcs,none,
      "non-void function should return a value", ())
ERROR(return_non_failable_init,sema_tcs,none,
      "only a failable initializer can return 'nil'", ())
NOTE(make_init_failable,sema_tcs,none,
      "use 'init?' to make the initializer %0 failable", (DeclName))
ERROR(return_init_non_nil,sema_tcs,none,
      "'nil' is the only return value permitted in an initializer",
      ())

WARNING(if_always_true,sema_tcd,none,
        "'if' condition is always true", ())
WARNING(while_always_true,sema_tcd,none,
        "'while' condition is always true", ())

WARNING(guard_always_succeeds,sema_tcd,none,
        "'guard' condition is always true, body is unreachable", ())


ERROR(expression_unused_function,sema_tcs,none,
      "expression resolves to an unused function", ())
ERROR(expression_unused_lvalue,sema_tcs,none,
      "expression resolves to an unused l-value", ())
WARNING(expression_unused_result,sema_tcs,none,
        "result of call to %0 is unused", (DeclName))
WARNING(expression_unused_init_result,sema_tcs,none,
        "result of initializer is unused", ())
WARNING(expression_unused_result_message,sema_tcs,none,
        "result of call to %0 is unused: %1", (DeclName, StringRef))
WARNING(expression_unused_result_nonmutating,sema_tcs,none,
        "result of call to non-mutating function %0 is unused; "
        "use %1 to mutate in-place", (DeclName, DeclName))
WARNING(expression_unused_optional_try,sema_tcs,none,
        "result of 'try?' is unused", ())

ERROR(assignment_lhs_not_lvalue,sema_tcs,none,
      "cannot assign to immutable expression of type %0", (Type))
ERROR(assignment_lhs_is_immutable_variable,sema_tcs,none,
      "cannot assign to value: %0", (StringRef))
ERROR(assignment_lhs_is_immutable_property,sema_tcs,none,
      "cannot assign to property: %0", (StringRef))
ERROR(assignment_subscript_has_immutable_base,sema_tcs,none,
      "cannot assign through subscript: %0", (StringRef))
ERROR(assignment_bang_has_immutable_subcomponent,sema_tcs,none,
      "cannot assign through '!': %0", (StringRef))

NOTE(change_to_mutating,sema_tcs,none,
     "mark %select{method|accessor}0 'mutating' to make 'self' mutable",
     (bool))

// For Stmt
WARNING(deprecated_c_style_for_stmt,sema_tcs,none,
"C-style for statement is deprecated and will be removed in a future version of Swift", ())
NOTE(cant_fix_c_style_for_stmt,sema_tcs,none,
"C-style for statement can't be automatically fixed to for-in, because the loop variable is modified inside the loop", ())

// ForEach Stmt
ERROR(sequence_protocol_broken,sema_tcs,none,
      "SequenceType protocol definition is broken", ())
ERROR(iterator_protocol_broken,sema_tcs,none,
      "IteratorProtocol protocol definition is broken", ())

ERROR(label_shadowed,sema_tcs, none,
      "label %0 cannot be reused on an inner statement", (Identifier))
ERROR(break_outside_loop,sema_tcs,none,
      "'break' is only allowed inside a loop, if, do, or switch", ())
ERROR(unlabeled_break_outside_loop,sema_tcs,none,
      "unlabeled 'break' is only allowed inside a loop or switch, a"
      " labeled break is required to exit an if or do", ())

ERROR(continue_outside_loop,sema_tcs,none,
      "'continue' is only allowed inside a loop", ())
ERROR(continue_not_in_this_stmt,sema_tcs,none,
      "'continue' cannot be used with %0 statements", (StringRef))

// Switch Stmt
ERROR(no_match_operator,sema_tcs,none,
      "no binary '~=' operator available for 'switch' statement", ())
ERROR(fallthrough_outside_switch,sema_tcs,none,
      "'fallthrough' is only allowed inside a switch", ())
ERROR(fallthrough_from_last_case,sema_tcs,none,
      "'fallthrough' without a following 'case' or 'default' block", ())
ERROR(fallthrough_into_case_with_var_binding,sema_tcs,none,
      "'fallthrough' cannot transfer control to a case label that declares variables",
      ())

ERROR(unnecessary_cast_over_optionset,sema_tcs,none,
      "unnecessary cast over raw value of %0", (Type))

//------------------------------------------------------------------------------
// Type Check Patterns
//------------------------------------------------------------------------------

ERROR(cannot_infer_type_for_pattern,sema_tcp,none,
      "type annotation missing in pattern", ())
ERROR(refutable_pattern_requires_initializer,sema_tcd,none,
      "pattern matching requires an initializer value to match against", ())
ERROR(invalid_pattern,sema_tcd,none,
      "invalid pattern", ())
WARNING(var_pattern_didnt_bind_variables, sema_tcp,none,
        "'%0' pattern has no effect; sub-pattern didn't bind any variables",
        (StringRef))
ERROR(iflet_pattern_matching,sema_tcp,none,
      "pattern matching in a condition requires the 'case' keyword", ())
ERROR(iflet_implicitly_unwraps,sema_tcp,none,
      "pattern matching in a condition implicitly unwraps optionals", ())
ERROR(type_pattern_missing_is,sema_tcp,none,
      "'is' keyword required to pattern match against type name", ())


ERROR(pattern_type_mismatch_context,sema_tcp,none,
      "type annotation does not match contextual type %0", (Type))
ERROR(label_single_entry_tuple,sema_tcp,none,
      "label is not allowed on single element tuple pattern", ())
NOTE(remove_parens_for_type_annotation,sema_tcp,none,
     "remove the parentheses to make this a type annotation", ())
NOTE(remove_label_for_tuple_pattern,sema_tcp,none,
     "remove the label to make this a tuple pattern", ())

ERROR(tuple_pattern_in_non_tuple_context,sema_tcp,none,
      "tuple pattern cannot match values of the non-tuple type %0", (Type))
ERROR(closure_argument_list_tuple,sema_tcp,none,
      "contextual closure type %0 expects %1 argument%s1, "
      "but %2 were used in closure body", (Type, unsigned, unsigned))
ERROR(closure_argument_list_missing,sema_tcp,none,
      "contextual type for closure argument list expects %0 argument%s0, "
      "which cannot be implicitly ignored", (unsigned))

ERROR(tuple_pattern_length_mismatch,sema_tcp,none,
      "tuple pattern has the wrong length for tuple type %0", (Type))
ERROR(tuple_pattern_label_mismatch,sema_tcp,none,
      "tuple pattern element label %0 must be %1", (Identifier, Identifier))
ERROR(enum_element_pattern_member_not_found,sema_tcp,none,
      "enum case '%0' not found in type %1", (StringRef, Type))
ERROR(optional_element_pattern_not_valid_type,sema_tcp,none,
      "'?' pattern cannot match values of type %0", (Type))
ERROR(condition_optional_element_pattern_not_valid_type,sema_tcp,none,
      "initializer for conditional binding must have Optional type, not %0",
      (Type))
ERROR(enum_element_pattern_not_member_of_enum,sema_tcp,none,
      "enum case '%0' is not a member of type %1", (StringRef, Type))
ERROR(nominal_type_pattern_not_nominal_type,sema_tcp,none,
      "non-nominal type %0 cannot be used with property pattern syntax", (Type))
ERROR(nominal_type_pattern_type_mismatch,sema_tcp,none,
      "type %0 of pattern does not match deduced type %1", (Type, Type))
ERROR(nominal_type_pattern_property_not_found,sema_tcp,none,
      "property '%0' not found in type %1", (StringRef, Type))
ERROR(nominal_type_pattern_property_ambiguous,sema_tcp,none,
      "property name '%0' in type %1 is ambiguous", (StringRef, Type))
ERROR(nominal_type_pattern_not_property,sema_tcp,none,
      "member '%0' of type %1 is not a property", (StringRef, Type))
ERROR(nominal_type_pattern_static_property,sema_tcp,none,
      "cannot match type property '%0' of type %1 in a 'case' pattern",
      (StringRef, Type))
ERROR(nominal_type_subpattern_without_property_name,pattern_parsing,none,
      "subpattern of a struct or class pattern must have a keyword name", ())
ERROR(ambiguous_enum_pattern_type,sema_tcp,none,
      "generic enum type %0 is ambiguous without explicit generic parameters "
      "when matching value of type %1", (Type, Type))
WARNING(type_inferred_to_undesirable_type,sema_tcp,none,
        "%select{variable|constant}2 %0 inferred to have type %1, "
        "which may be unexpected", (Identifier, Type, bool))
NOTE(add_explicit_type_annotation_to_silence,sema_tcp,none,
     "add an explicit type annotation to silence this warning", ())
ERROR(isa_pattern_value,sema_tcp,none,
      "downcast pattern value of type %0 cannot be used", (Type))

//------------------------------------------------------------------------------
// Error-handling diagnostics
//------------------------------------------------------------------------------



ERROR(try_unhandled,sema,none,
      "errors thrown from here are not handled", ())
ERROR(throwing_call_unhandled,sema,none,
      "call can throw, but the error is not handled", ())
ERROR(tryless_throwing_call_unhandled,sema,none,
      "call can throw, but it is not marked with 'try' and "
      "the error is not handled", ())
ERROR(throw_in_nonthrowing_function,sema,none,
      "error is not handled because the enclosing function "
      "is not declared 'throws'", ())

ERROR(throwing_call_in_rethrows_function,sema,none,
      "call can throw, but the error is not handled; a function declared "
      "'rethrows' may only throw if its parameter does", ())
ERROR(tryless_throwing_call_in_rethrows_function,sema,none,
      "call can throw, but it is not marked with 'try' and "
      "the error is not handled; a function declared "
      "'rethrows' may only throw if its parameter does", ())
ERROR(throw_in_rethrows_function,sema,none,
      "a function declared 'rethrows' may only throw if its parameter does", ())
NOTE(because_rethrows_argument_throws,sema,none,
     "call is to 'rethrows' function, but argument function can throw", ())
NOTE(because_rethrows_default_argument_throws,sema,none,
     "call is to 'rethrows' function, but a defaulted argument function"
     " can throw", ())

ERROR(throwing_call_in_nonthrowing_autoclosure,sema,none,
      "call can throw, but it is executed in a non-throwing "
      "autoclosure",())
ERROR(tryless_throwing_call_in_nonthrowing_autoclosure,sema,none,
      "call can throw, but it is not marked with 'try' and "
      "it is executed in a non-throwing autoclosure",())
ERROR(throw_in_nonthrowing_autoclosure,sema,none,
      "error is not handled because it is thrown in a non-throwing "
      "autoclosure", ())

ERROR(try_unhandled_in_nonexhaustive_catch,sema,none,
      "errors thrown from here are not handled because the "
      "enclosing catch is not exhaustive", ())
ERROR(throwing_call_in_nonexhaustive_catch,sema,none,
      "call can throw, but the enclosing catch is not exhaustive", ())
ERROR(tryless_throwing_call_in_nonexhaustive_catch,sema,none,
      "call can throw, but it is not marked with 'try' and "
      "the enclosing catch is not exhaustive", ())
ERROR(throw_in_nonexhaustive_catch,sema,none,
      "error is not handled because the enclosing catch is not exhaustive", ())

ERROR(throwing_call_in_illegal_context,sema,none,
      "call can throw, but errors cannot be thrown out of %0",
      (StringRef))
ERROR(throw_in_illegal_context,sema,none,
      "errors cannot be thrown out of %0", (StringRef))

ERROR(throwing_operator_without_try,sema,none,
      "operator can throw but expression is not marked with 'try'", ())
ERROR(throwing_call_without_try,sema,none,
      "call can throw but is not marked with 'try'", ())
WARNING(no_throw_in_try,sema,none,
        "no calls to throwing functions occur within 'try' expression", ())

WARNING(no_throw_in_do_with_catch,sema,none,
        "'catch' block is unreachable because no errors are thrown in 'do' block", ())

//------------------------------------------------------------------------------
// Type Check Types
//------------------------------------------------------------------------------

ERROR(sugar_type_not_found,sema_tct,none,
      "broken standard library: cannot find "
      "%select{Array|Optional|ImplicitlyUnwrappedOptional|Dictionary|"
      "ErrorProtocol}0 type", (unsigned))
ERROR(optional_intrinsics_not_found,sema_tct,none,
      "broken standard library: cannot find intrinsic operations on "
      "Optional<T>", ())
ERROR(pointer_argument_intrinsics_not_found,sema_tct,none,
      "broken standard library: cannot find intrinsic operations on "
      "UnsafeMutablePointer<T>", ())
ERROR(array_literal_intrinsics_not_found,sema_tct,none,
      "broken standard library: cannot find intrinsic operations on "
      "Array<T>", ())
ERROR(bool_intrinsics_not_found,sema_tct,none,
      "broken standard library: cannot find intrinsic operations on Bool", ())
ERROR(self_in_nominal,sema_tct,none,
      "'Self' is only available in a protocol or as the result of a "
      "method in a class; did you mean %0?", (Identifier))
ERROR(class_super_access,sema_tcd,none,
      "class %select{must be declared %select{private|internal|PUBLIC}2"
      "|cannot be declared %select{PRIVATE|internal|public}1}0 because its "
      "superclass is %select{private|internal|PUBLIC}2",
      (bool, Accessibility, Accessibility))
ERROR(dot_protocol_on_non_existential,sema_tct,none,
      "cannot use 'Protocol' with non-protocol type %0", (Type))
ERROR(tuple_single_element,sema_tcd,none,
      "cannot create a single-element tuple with an element label", ())
ERROR(tuple_ellipsis,sema_tcd,none,
      "cannot create a variadic tuple", ())

// Ownership
ERROR(invalid_ownership_type,attribute_parsing,none,
      "'%select{strong|weak|unowned|unowned}0' may only be applied to "
      "class and class-bound protocol types, not %1",
      (/*Ownership*/unsigned, Type))
ERROR(invalid_ownership_protocol_type,attribute_parsing,none,
      "'%select{strong|weak|unowned|unowned}0' may not be applied to "
      "non-class-bound protocol %1; consider adding a class bound",
      (/*Ownership*/unsigned, Type))
ERROR(invalid_weak_ownership_not_optional,attribute_parsing,none,
      "'weak' variable should have optional type %0", (Type))
ERROR(invalid_weak_let,attribute_parsing,none,
      "'weak' must be a mutable variable, because it may change at runtime", ())

// required
ERROR(required_initializer_nonclass,attribute_parsing,none,
      "'required' initializer in non-class type %0", (Type))
ERROR(required_initializer_in_extension,attribute_parsing,none,
      "'required' initializer must be declared directly in class %0"
      " (not in an extension)", (Type))
ERROR(required_initializer_missing,attribute_parsing,none,
      "'required' initializer %0 must be provided by subclass of %1",
      (DeclName, Type))
NOTE(required_initializer_here,sema_tcd,none,
      "'required' initializer is declared in superclass here", ())

ERROR(required_initializer_not_accessible,sema_tcd,none,
      "'required' initializer must be as accessible as its enclosing type", ())
ERROR(required_initializer_missing_keyword,sema_tcd,none,
      "'required' modifier must be present on all overrides of a required "
      "initializer", ())
ERROR(required_initializer_override_wrong_keyword,sema_tcd,none,
      "use the 'required' modifier to override a required initializer", ())
WARNING(required_initializer_override_keyword,sema_tcd,none,
      "'override' is implied when overriding a required initializer", ())
NOTE(overridden_required_initializer_here,sema_tcd,none,
     "overridden required initializer is here", ())

// Functions
ERROR(attribute_requires_function_type,attribute_parsing,none,
      "attribute only applies to syntactic function types", ())
ERROR(objc_block_cannot_be_thin,attribute_parsing,none,
      "@objc_block function type cannot be @thin", ())
ERROR(attribute_not_supported,attribute_parsing,none,
      "this attribute is not supported", ())
ERROR(convention_with_deprecated_representation_attribute,attribute_parsing,none,
      "@convention attribute cannot be used with deprecated @%0 attribute",
      (StringRef))
ERROR(unsupported_convention,type_parsing,none,
      "convention '%0' not supported", (StringRef))
ERROR(unreferenced_generic_parameter,type_parsing,none,
      "generic parameter '%0' is not used in function signature", (StringRef))
WARNING(deprecated_convention_attribute,type_parsing,none,
        "'@%0' attribute is deprecated; '@convention(%1)' should be used "
        "instead", (StringRef, StringRef))

// SIL
ERROR(sil_local_storage_nested, decl_parsing,none,
      "local storage types cannot be in nested positions", ())
ERROR(opened_non_protocol, decl_parsing,none,
      "@opened cannot be applied to non-protocol type %0", (Type))
ERROR(sil_function_ellipsis,type_parsing,PointsToFirstBadToken,
      "SIL function types cannot be variadic", ())
ERROR(sil_function_label,type_parsing,PointsToFirstBadToken,
      "SIL function types cannot have labeled inputs", ())
ERROR(sil_function_repeat_convention,type_parsing,PointsToFirstBadToken,
      "repeated %select{parameter|result|callee}0 convention attribute",
      (unsigned))
ERROR(sil_function_multiple_results,type_parsing,PointsToFirstBadToken,
      "SIL function types cannot have multiple results", ())
ERROR(sil_function_multiple_error_results,type_parsing,PointsToFirstBadToken,
      "SIL function types cannot have multiple @error results", ())
ERROR(unsupported_sil_convention,type_parsing,none,
      "convention '%0' not supported in SIL", (StringRef))
ERROR(sil_deprecated_convention_attribute,type_parsing,none,
      "'@%0' attribute is deprecated; '@convention(%1)' must be used instead",
      (StringRef, StringRef))

// SIL Metatypes
ERROR(sil_metatype_without_repr,type_parsing,none,
      "metatypes in SIL must have @thin, @thick, or @objc_metatype attribute",
      ())
ERROR(sil_metatype_multiple_reprs,type_parsing,none,
      "metatypes in SIL can only be one of @thin, @thick, or @objc_metatype", 
      ())

//------------------------------------------------------------------------------
// @objc and @nonobjc
//------------------------------------------------------------------------------

ERROR(attr_used_without_required_module, sema_tcd, none,
      "%0 attribute used without importing module %1",
      (DeclAttribute, Identifier))

ERROR(invalid_objc_decl_context,sema_tcd,none,
      "@objc can only be used with members of classes, @objc protocols, and "
      "concrete extensions of classes", ())
ERROR(invalid_objc_decl,sema_tcd,none,
      "only classes, protocols, methods, initializers, properties, and "
      "subscript declarations can be declared @objc", ())
ERROR(invalid_objc_swift_rooted_class,sema_tcd,none,
      "only classes that inherit from NSObject can be declared @objc", ())
ERROR(invalid_nonobjc_decl,sema_tcd,none,
      "only methods, initializers, properties and subscript declarations can "
      "be declared @nonobjc", ())
ERROR(objc_in_extension_context,sema_objc,none,
      "members of constrained extensions cannot be declared @objc", ())
ERROR(objc_in_generic_extension,sema_objc,none,
      "@objc is not supported within extensions of generic classes", ())
ERROR(objc_for_generic_class,sema_objc,none,
      "generic subclasses of '@objc' classes cannot have an explicit '@objc' "
      "attribute because they are not directly visible from Objective-C", ())
ERROR(objc_getter_for_nonobjc_property,sema_tcd,none,
      "'@objc' getter for non-'@objc' property", ())
ERROR(objc_getter_for_nonobjc_subscript,sema_tcd,none,
      "'@objc' getter for non-'@objc' subscript", ())
ERROR(objc_setter_for_nonobjc_property,sema_tcd,none,
      "'@objc' setter for non-'@objc' property", ())
ERROR(objc_setter_for_nonobjc_subscript,sema_tcd,none,
      "'@objc' setter for non-'@objc' subscript", ())
ERROR(objc_enum_generic,sema_tcd,none,
      "'@objc' enum cannot be generic", ())
ERROR(objc_name_req_nullary,sema_objc,none,
      "'@objc' %select{class|protocol|property}0 must have a simple name", (int))
ERROR(objc_name_enum,sema_objc,none,
      "'@objc' enum cannot have a name", ())
ERROR(objc_name_subscript,sema_objc,none,
      "'@objc' subscript cannot have a name; did you mean to put "
      "the name on the getter or setter?", ())
ERROR(objc_name_func_mismatch,sema_objc,none,
      "'@objc' %select{initializer|method}0 name provides "
      "%select{one argument name|names for %1 arguments}2, but "
      "%select{initializer|method}0 has %select{one parameter|%3 parameters}4"
      "%select{| (%select{|including }4the error parameter)}5",
      (bool, unsigned, bool, unsigned, bool, bool))

// If you change this, also change enum ObjCReason
#define OBJC_ATTR_SELECT "select{marked dynamic|marked @objc|marked @IBOutlet|marked @NSManaged|a member of an @objc protocol|implicitly @objc|an @objc override}"

ERROR(objc_invalid_on_var,sema_objc,none,
      "property cannot be %" OBJC_ATTR_SELECT "0 "
      "because its type cannot be represented in Objective-C", (unsigned))
ERROR(objc_invalid_subscript_key_type,sema_objc,none,
      "subscript cannot be %" OBJC_ATTR_SELECT "0 because its key "
      "type %1 is neither an integer nor an object", (unsigned, Type))
ERROR(objc_invalid_on_subscript,sema_objc,none,
      "subscript cannot be %" OBJC_ATTR_SELECT "0 because its type "
      "cannot be represented in Objective-C", (unsigned))
ERROR(objc_invalid_with_generic_params,sema_objc,none,
      "method cannot be %" OBJC_ATTR_SELECT "0 because it has generic "
      "parameters", (unsigned))
ERROR(objc_convention_invalid,sema_objc,none,
      "%0 is not representable in Objective-C, so it cannot be used"
      " with '@convention(%1)'", (Type, StringRef))
NOTE(not_objc_empty_protocol_composition,sema_objc,none,
     "'protocol<>' is not considered '@objc'; use 'AnyObject' instead", ())
NOTE(not_objc_protocol,sema_objc,none,
     "protocol %0 is not '@objc'", (Type))
NOTE(not_objc_empty_tuple,sema_objc,none,
      "empty tuple type cannot be represented in Objective-C", ())
NOTE(not_objc_tuple,sema_objc,none,
      "tuples cannot be represented in Objective-C", ())
NOTE(not_objc_swift_class,sema_objc,none,
     "classes not annotated with @objc cannot be represented "
     "in Objective-C", ())
NOTE(not_objc_swift_struct,sema_objc,none,
      "Swift structs cannot be represented in Objective-C", ())
NOTE(not_objc_swift_enum,sema_objc,none,
      "non-'@objc' enums cannot be represented in Objective-C", ())
NOTE(not_objc_generic_type_param,sema_objc,none,
     "generic type parameters cannot be represented in Objective-C", ())
NOTE(not_objc_function_type_param,sema_objc,none,
     "function types cannot be represented in Objective-C unless their "
     "parameters and returns can be", ())
NOTE(not_objc_function_type_throwing,sema_objc,none,
      "throwing function types cannot be represented in Objective-C", ())
NOTE(objc_inferring_on_objc_protocol_member,sema_objc,none,
     "inferring '@objc' because the declaration is a member of "
     "an '@objc' protocol", ())
NOTE(objc_overriding_objc_decl,sema_objc,none,
     "overriding '@objc' %select{property|subscript|initializer|method}0 %1 "
     "here", (unsigned, DeclName))

ERROR(objc_invalid_on_func_curried,sema_objc,none,
      "method cannot be %" OBJC_ATTR_SELECT "0 because curried functions "
      "cannot be represented in Objective-C", (unsigned))
ERROR(objc_observing_accessor,sema_objc, none,
      "observing accessors are not allowed to be marked @objc", ())
ERROR(objc_invalid_on_func_variadic,sema_objc,none,
      "method cannot be %" OBJC_ATTR_SELECT "0 because it has a variadic "
      "parameter", (unsigned))
ERROR(objc_invalid_on_func_param_type,sema_objc,none,
      "method cannot be %" OBJC_ATTR_SELECT "1 because the type of the "
      "parameter %0 cannot be represented in Objective-C", (unsigned, unsigned))
ERROR(objc_invalid_on_func_single_param_type,sema_objc,none,
      "method cannot be %" OBJC_ATTR_SELECT "0 because the type of the "
      "parameter cannot be represented in Objective-C", (unsigned))
ERROR(objc_invalid_on_func_result_type,sema_objc,none,
      "method cannot be %" OBJC_ATTR_SELECT "0 because its result type "
      "cannot be represented in Objective-C", (unsigned))
ERROR(objc_invalid_on_foreign_class,sema_objc,none,
      "method cannot be %" OBJC_ATTR_SELECT "0 because Core Foundation "
      "types are not classes in Objective-C", (unsigned))
ERROR(objc_invalid_on_throwing_optional_result,sema_objc,none,
      "throwing method cannot be %" OBJC_ATTR_SELECT "0 because "
      "it returns a value of optional type %1; 'nil' indicates failure to "
      "Objective-C",
      (unsigned, Type))
ERROR(objc_invalid_on_throwing_result,sema_objc,none,
      "throwing method cannot be %" OBJC_ATTR_SELECT "0 because "
      "it returns a value of type %1; return 'Void' or a type that bridges "
      "to an Objective-C class",
      (unsigned, Type))
ERROR(objc_invalid_on_failing_init,sema_objc,none,
      "a failable and throwing initializer cannot be "
      "%" OBJC_ATTR_SELECT "0 because 'nil' indicates failure to Objective-C",
      (unsigned))

ERROR(objc_override_method_selector_mismatch,sema_objc,none,
      "Objective-C method has a different selector from the "
      "method it overrides (%0 vs. %1)", (ObjCSelector, ObjCSelector))

ERROR(objc_override_property_name_mismatch,sema_objc,none,
      "Objective-C property has a different name from the "
      "property it overrides (%0 vs. %1)", (Identifier, Identifier))

ERROR(broken_bridged_to_objc_protocol,sema_tcd,none,
      "_BridgedToObjectiveC protocol is broken", ())

ERROR(type_not_bridged,sema_objc,none,
      "%0 is not bridged to Objective-C", (Type))
ERROR(missing_bridging_function,sema_objc,Fatal,
      "missing '%select{_forceBridgeFromObjectiveC|"
      "_conditionallyBridgeFromObjectiveC}0'", (bool))
ERROR(missing_nserror_bridging_function,sema_objc,none,
      "missing _bridgeNSError", ())

#define OBJC_DIAG_SELECT "%select{initializer %1|implicit initializer %1|deinitializer|implicit deinitializer|method %1|getter for %1|subscript getter|setter for %1|subscript setter}0"

#define OBJC_DIAG_SELECT_2 "%select{initializer %3|implicit initializer %3|deinitializer|implicit deinitializer|method %3|getter for %3|subscript getter|setter for %3|subscript setter}2"

ERROR(objc_redecl,sema_objc,none,
      OBJC_DIAG_SELECT " with Objective-C selector %4 conflicts with "
      OBJC_DIAG_SELECT_2 " with the same Objective-C selector",
      (unsigned, DeclName, unsigned, DeclName, ObjCSelector))
NOTE(objc_declared_here,sema_objc,none,
     OBJC_DIAG_SELECT " declared here",
     (unsigned, DeclName))

ERROR(objc_redecl_same,sema_objc,none,
      OBJC_DIAG_SELECT " with Objective-C selector %2 conflicts with "
      "previous declaration with the same Objective-C selector",
      (unsigned, DeclName, ObjCSelector))

ERROR(objc_override_other,sema_objc,none,
      OBJC_DIAG_SELECT " with Objective-C selector %4 conflicts with "
      OBJC_DIAG_SELECT_2 " from superclass %5 with the same Objective-C "
      "selector",
      (unsigned, DeclName, unsigned, DeclName, ObjCSelector, Type))

ERROR(objc_class_method_not_permitted,sema_objc,none,
      OBJC_DIAG_SELECT " defines Objective-C class method %2, which is "
      "not permitted by Swift", (unsigned, DeclName, ObjCSelector))

NOTE(objc_witness_selector_mismatch,sema_objc,none,
      "Objective-C method %2 provided by " OBJC_DIAG_SELECT
      " does not match the requirement's selector (%3)",
      (unsigned, DeclName, ObjCSelector, ObjCSelector))

ERROR(objc_optional_requirement_conflict,sema_objc,none,
      "Objective-C method %4 provided by " OBJC_DIAG_SELECT
      " conflicts with optional requirement " OBJC_DIAG_SELECT_2
      " in protocol %5",
      (unsigned, DeclName, unsigned, DeclName, ObjCSelector, DeclName))

ERROR(nonobjc_not_allowed,sema_objc,none,
      "declaration is %" OBJC_ATTR_SELECT "0, and cannot be marked @nonobjc",
      (unsigned))

#undef OBJC_DIAG_SELECT_2
#undef OBJC_DIAG_SELECT
#undef OBJC_ATTR_SELECT

//------------------------------------------------------------------------------
// dynamic
//------------------------------------------------------------------------------

ERROR(dynamic_not_in_class,sema_dynamic,none,
      "only members of classes may be dynamic", ())
ERROR(dynamic_with_final,sema_dynamic,none,
      "a declaration cannot be both 'final' and 'dynamic'",
      ())

//------------------------------------------------------------------------------
// @available
//------------------------------------------------------------------------------

ERROR(availability_decl_unavailable, sema_avail, none,
  "%0 is unavailable", (DeclName))

ERROR(availability_decl_unavailable_rename, sema_avail, none,
      "%0 has been renamed to '%1'", (DeclName, StringRef))

ERROR(availability_decl_unavailable_rename_msg, sema_avail, none,
      "%0 has been renamed to '%1': %2", (DeclName, StringRef, StringRef))

ERROR(availability_decl_unavailable_msg, sema_avail, none,
  "%0 is unavailable: %1", (DeclName, StringRef))

ERROR(availability_decl_unavailable_in_swift, sema_avail, none,
  "%0 is unavailable in Swift", (DeclName))

ERROR(availability_decl_unavailable_in_swift_msg, sema_avail, none,
  "%0 is unavailable in Swift: %1", (DeclName, StringRef))

NOTE(availability_marked_unavailable, sema_avail, none,
  "%0 has been explicitly marked unavailable here", (DeclName))

NOTE(availability_obsoleted, sema_avail, none,
     "%0 was obsoleted in %1 %2",
    (DeclName, StringRef, clang::VersionTuple))

WARNING(availability_deprecated, sema_avail, none,
        "%0 %select{is|%select{is|was}3}1 deprecated"
        "%select{| %select{on|in}3 %2%select{| %4}3}1",
        (DeclName, bool, StringRef, bool, clang::VersionTuple))

WARNING(availability_deprecated_msg, sema_avail, none,
        "%0 %select{is|%select{is|was}3}1 deprecated"
        "%select{| %select{on|in}3 %2%select{| %4}3}1: %5",
        (DeclName, bool, StringRef, bool, clang::VersionTuple, StringRef))

WARNING(availability_deprecated_rename, sema_avail, none,
        "%0 %select{is|%select{is|was}3}1 deprecated"
        "%select{| %select{on|in}3 %2%select{| %4}3}1: renamed to '%5'",
        (DeclName, bool, StringRef, bool, clang::VersionTuple, StringRef))

NOTE(note_deprecated_rename, sema_avail, none,
     "use '%0' instead", (StringRef))

ERROR(availability_decl_more_than_enclosing, sema_avail, none,
      "declaration cannot be more available than enclosing scope", ())

NOTE(availability_decl_more_than_enclosing_enclosing_here, sema_avail, none,
     "enclosing scope here", ())

ERROR(availability_decl_only_version_newer, sema_avail, none,
      "%0 is only available on %1 %2 or newer",
      (DeclName, StringRef, clang::VersionTuple))

NOTE(availability_guard_with_version_check, sema_avail, none,
     "add 'if #available' version check", ())

NOTE(availability_add_attribute, sema_avail, none,
     "add @available attribute to enclosing %0", (DescriptiveDeclKind))

ERROR(availability_accessor_only_version_newer, sema_avail, none,
      "%select{getter|setter}0 for %1 is only available on %2 %3"
      " or newer",
      (/*AccessorKind*/unsigned, DeclName, StringRef, clang::VersionTuple))

ERROR(availability_inout_accessor_only_version_newer, sema_avail, none,
      "cannot pass as inout because %select{getter|setter}0 for %1 is only "
      "available on %2 %3 or newer",
      (/*AccessorKind*/unsigned, DeclName, StringRef, clang::VersionTuple))

ERROR(availability_query_required_for_platform, sema_avail, none,
      "condition required for target platform '%0'", (StringRef))

WARNING(availability_query_useless_min_deployment, sema_avail, none,
        "unnecessary check for '%0'; minimum deployment target ensures guard "
        "will always be true", (StringRef))

WARNING(availability_query_useless_enclosing_scope, sema_avail, none,
        "unnecessary check for '%0'; enclosing scope ensures guard "
        "will always be true", (StringRef))

NOTE(availability_query_useless_enclosing_scope_here, sema_avail, none,
     "enclosing scope here", ())

ERROR(availability_global_script_no_potential, sema_avail,
      none, "global variable cannot be marked potentially "
      "unavailable with '@available' in script mode", ())

ERROR(availability_stored_property_no_potential, sema_avail,
      none, "stored properties cannot be marked potentially unavailable with "
      "'@available'", ())

ERROR(availability_protocol_requires_version, sema_avail,
      none, "protocol %0 requires %1 to be available on %2 %3 and newer",
      (DeclName, DeclName, StringRef, clang::VersionTuple))

NOTE(availability_protocol_requirement_here, sema_avail, none,
     "protocol requirement here", ())

NOTE(availability_conformance_introduced_here, sema_avail, none,
     "conformance introduced here", ())

//------------------------------------------------------------------------------
// Variable usage diagnostics
//------------------------------------------------------------------------------

WARNING(pbd_never_used_stmtcond, sema_varusage, none,
        "value %0 was defined but never used; consider replacing "
        "with boolean test",
        (Identifier))

WARNING(pbd_never_used, sema_varusage, none,
        "initialization of %select{variable|immutable value}1 %0 was never used"
        "; consider replacing with assignment to '_' or removing it",
        (Identifier, unsigned))


WARNING(capture_never_used, sema_varusage, none,
        "capture %0 was never used",
        (Identifier))

WARNING(variable_never_used, sema_varusage, none,
        "%select{variable|immutable value}1 %0 was never used; "
        "consider replacing with '_' or removing it",
        (Identifier, unsigned))
WARNING(variable_never_mutated, sema_varusage, none,
        "%select{variable|parameter}1 %0 was never mutated; "
        "consider changing to 'let' constant",
        (Identifier, unsigned))
WARNING(variable_never_read, sema_varusage, none,
        "%select{variable|parameter}1 %0 was written to, but never read",
        (Identifier, unsigned))

//------------------------------------------------------------------------------
// Naming convention diagnostics
//------------------------------------------------------------------------------
WARNING(omit_needless_words, sema_tcd, none,
        "%0 could be named %1 [-Womit-needless-words]", (DeclName, DeclName))

WARNING(extraneous_default_args_in_call, sema_tcd, none,
        "call to %0 has extraneous arguments that could use defaults", 
        (DeclName))

//------------------------------------------------------------------------------
// Circular reference diagnostics
//------------------------------------------------------------------------------
ERROR(circular_reference, sema_tcd, none,
      "circular reference", ())
NOTE(circular_reference_through, sema_tcd, none,
     "through reference here", ())

#ifndef DIAG_NO_UNDEF
# if defined(DIAG)
#  undef DIAG
# endif
# undef NOTE
# undef WARNING
# undef ERROR
#endif<|MERGE_RESOLUTION|>--- conflicted
+++ resolved
@@ -1714,13 +1714,7 @@
 NOTE(subscript_decl_here,sema_tca,none,
      "subscript operator declared here", ())
 ERROR(condition_broken_proto,sema_tce,none,
-<<<<<<< HEAD
       "protocol 'Boolean' is broken", ())
-ERROR(option_type_broken,sema_tce,none,
-      "type 'Optional' is broken", ())
-=======
-      "protocol 'BooleanType' is broken", ())
->>>>>>> 69b4a818
 
 ERROR(broken_bool,sema_tce,none, "type 'Bool' is broken", ())
 
