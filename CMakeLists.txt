cmake_minimum_required(VERSION 3.19.6)


#  set_property(GLOBAL PROPERTY GLOBAL_DEPENDS_DEBUG_MODE 1)

# TODO: Fix RPATH usage to be CMP0068 compliant
# Disable Policy CMP0068 for CMake 3.9
# rdar://37725888
if(POLICY CMP0068)
  cmake_policy(SET CMP0068 OLD)
endif()

# Honour CMAKE_CXX_STANDARD in try_compile(), needed for check_cxx_native_regex.
if(POLICY CMP0067)
  cmake_policy(SET CMP0067 NEW)
endif()

# Convert relative paths to absolute for subdirectory `target_sources`
if(POLICY CMP0076)
  cmake_policy(SET CMP0076 NEW)
endif()

# Don't clobber existing variable values when evaluating `option()` declarations.
if(POLICY CMP0077)
  cmake_policy(SET CMP0077 NEW)
endif()

# Add path for custom CMake modules.
list(APPEND CMAKE_MODULE_PATH
    "${CMAKE_CURRENT_SOURCE_DIR}/cmake/modules")

set(CMAKE_DISABLE_IN_SOURCE_BUILD YES)

if(DEFINED CMAKE_JOB_POOLS)
  # CMake < 3.11 doesn't support CMAKE_JOB_POOLS. Manually set the property.
  set_property(GLOBAL PROPERTY JOB_POOLS "${CMAKE_JOB_POOLS}")
else()
  # Make a job pool for things that can't yet be distributed
  cmake_host_system_information(
    RESULT localhost_logical_cores QUERY NUMBER_OF_LOGICAL_CORES)
  set_property(GLOBAL APPEND PROPERTY JOB_POOLS local_jobs=${localhost_logical_cores})
  # Put linking in that category
  set(CMAKE_JOB_POOL_LINK local_jobs)
endif()

enable_language(C)
enable_language(CXX)

# On Windows, use MASM or MARMASM
set(SWIFT_ASM_DIALECT ASM)
set(SWIFT_ASM_EXT S)
set(SWIFT_ASM_AVAILABLE YES)
if(CMAKE_SYSTEM_NAME STREQUAL "Windows")
  if(CMAKE_SYSTEM_PROCESSOR MATCHES "ARM64")
    if(CMAKE_VERSION VERSION_LESS "3.26")
      message(WARNING "We can't build assembly language for ARM64 until CMake 3.26")
      set(SWIFT_ASM_AVAILABLE NO)
    else()
      set(SWIFT_ASM_DIALECT ASM_MARMASM)
    endif()
  else()
    set(SWIFT_ASM_DIALECT ASM_MASM)
  endif()
  set(SWIFT_ASM_EXT asm)
endif()

if(SWIFT_ASM_AVAILABLE)
  enable_language(${SWIFT_ASM_DIALECT})
endif()

# Use C++17.
set(SWIFT_MIN_CXX_STANDARD 17)

# Unset CMAKE_CXX_STANDARD if it's too low and in the CMakeCache.txt
if($CACHE{CMAKE_CXX_STANDARD} AND $CACHE{CMAKE_CXX_STANDARD} LESS ${SWIFT_MIN_CXX_STANDARD})
  message(WARNING "Resetting cache value for CMAKE_CXX_STANDARD to ${SWIFT_MIN_CXX_STANDARD}")
  unset(CMAKE_CXX_STANDARD CACHE)
endif()

# Allow manually specified CMAKE_CXX_STANDARD if it's greater than the minimum
# required C++ version
if(DEFINED CMAKE_CXX_STANDARD AND CMAKE_CXX_STANDARD LESS ${SWIFT_MIN_CXX_STANDARD})
  message(FATAL_ERROR "Requested CMAKE_CXX_STANDARD=${CMAKE_CXX_STANDARD} which is less than the minimum C++ standard ${SWIFT_MIN_CXX_STANDARD}")
endif()

set(CMAKE_CXX_STANDARD ${SWIFT_MIN_CXX_STANDARD} CACHE STRING "C++ standard to conform to")
set(CMAKE_CXX_STANDARD_REQUIRED YES)
set(CMAKE_CXX_EXTENSIONS NO)

# First include general CMake utilities.
include(SwiftUtils)
include(CheckSymbolExists)
include(CMakeDependentOption)
include(CheckLanguage)
include(GNUInstallDirs)
include(SwiftImplicitImport)
include(FetchContent)

# Enable Swift for the host compiler build if we have the language. It is
# optional until we have a bootstrap story.
check_language(Swift)
if(CMAKE_Swift_COMPILER)
  enable_language(Swift)
else()
  message(STATUS "WARNING! Did not find a host compiler swift?! Can not build
                  any compiler host sources written in Swift")
endif()

# A convenience pattern to match Darwin platforms. Example:
#  if(SWIFT_HOST_VARIANT MATCHES "${SWIFT_DARWIN_VARIANTS}")
#     ...
#  endif()
set(SWIFT_DARWIN_VARIANTS "^(macosx|iphoneos|iphonesimulator|appletvos|appletvsimulator|watchos|watchsimulator)")
set(SWIFT_DARWIN_EMBEDDED_VARIANTS "^(iphoneos|iphonesimulator|appletvos|appletvsimulator|watchos|watchsimulator)")

# A convenient list to match Darwin SDKs. Example:
#  if("${SWIFT_HOST_VARIANT_SDK}" IN_LIST SWIFT_DARWIN_PLATFORMS)
#    ...
#  endif()
set(SWIFT_DARWIN_PLATFORMS "IOS" "IOS_SIMULATOR" "TVOS" "TVOS_SIMULATOR" "WATCHOS" "WATCHOS_SIMULATOR" "OSX")

set(SWIFT_APPLE_PLATFORMS ${SWIFT_DARWIN_PLATFORMS})
if(SWIFT_FREESTANDING_FLAVOR STREQUAL "apple")
  list(APPEND SWIFT_APPLE_PLATFORMS "FREESTANDING")
  if(SWIFT_FREESTANDING_IS_DARWIN)
    list(APPEND SWIFT_DARWIN_PLATFORMS "FREESTANDING")
  endif()
endif()

# If SWIFT_HOST_VARIANT_SDK not given, try to detect from the CMAKE_SYSTEM_NAME.
if(SWIFT_HOST_VARIANT_SDK)
  set(SWIFT_HOST_VARIANT_SDK_default "${SWIFT_HOST_VARIANT_SDK}")
else()
  if("${CMAKE_SYSTEM_NAME}" STREQUAL "Linux")
    set(SWIFT_HOST_VARIANT_SDK_default "LINUX")
  elseif("${CMAKE_SYSTEM_NAME}" STREQUAL "FreeBSD")
    set(SWIFT_HOST_VARIANT_SDK_default "FREEBSD")
  elseif("${CMAKE_SYSTEM_NAME}" STREQUAL "OpenBSD")
    set(SWIFT_HOST_VARIANT_SDK_default "OPENBSD")
  elseif("${CMAKE_SYSTEM_NAME}" STREQUAL "CYGWIN")
    set(SWIFT_HOST_VARIANT_SDK_default "CYGWIN")
  elseif("${CMAKE_SYSTEM_NAME}" STREQUAL "Windows")
    set(SWIFT_HOST_VARIANT_SDK_default "WINDOWS")
  elseif("${CMAKE_SYSTEM_NAME}" STREQUAL "Haiku")
    set(SWIFT_HOST_VARIANT_SDK_default "HAIKU")
  elseif("${CMAKE_SYSTEM_NAME}" STREQUAL "Android")
    set(SWIFT_HOST_VARIANT_SDK_default "ANDROID")
  elseif("${CMAKE_SYSTEM_NAME}" STREQUAL "Darwin")
    set(SWIFT_HOST_VARIANT_SDK_default "OSX")
  else()
    message(FATAL_ERROR "Unable to detect SDK for host system: ${CMAKE_SYSTEM_NAME}")
  endif()
endif()

# If SWIFT_HOST_VARIANT_ARCH not given, try to detect from the CMAKE_SYSTEM_PROCESSOR.
if(SWIFT_HOST_VARIANT_ARCH)
  set(SWIFT_HOST_VARIANT_ARCH_default "${SWIFT_HOST_VARIANT_ARCH}")
else()
  if(CMAKE_SYSTEM_PROCESSOR MATCHES "x86_64|AMD64|amd64")
    set(SWIFT_HOST_VARIANT_ARCH_default "x86_64")
  elseif(CMAKE_SYSTEM_PROCESSOR MATCHES "aarch64|ARM64|arm64")
    if(SWIFT_HOST_VARIANT_SDK_default STREQUAL "OSX")
      set(SWIFT_HOST_VARIANT_ARCH_default "arm64")
    else()
      set(SWIFT_HOST_VARIANT_ARCH_default "aarch64")
    endif()
  elseif("${CMAKE_SYSTEM_PROCESSOR}" STREQUAL "ppc64")
    set(SWIFT_HOST_VARIANT_ARCH_default "powerpc64")
  elseif("${CMAKE_SYSTEM_PROCESSOR}" STREQUAL "ppc")
    set(SWIFT_HOST_VARIANT_ARCH_default "powerpc")
  elseif("${CMAKE_SYSTEM_PROCESSOR}" STREQUAL "ppc64le")
    set(SWIFT_HOST_VARIANT_ARCH_default "powerpc64le")
  elseif("${CMAKE_SYSTEM_PROCESSOR}" STREQUAL "s390x")
    set(SWIFT_HOST_VARIANT_ARCH_default "s390x")
  elseif("${CMAKE_SYSTEM_PROCESSOR}" MATCHES "armv5|armv5te")
    set(SWIFT_HOST_VARIANT_ARCH_default "armv5")
  # FIXME: Only matches v6l/v7l - by far the most common variants
  elseif("${CMAKE_SYSTEM_PROCESSOR}" STREQUAL "armv6l")
    set(SWIFT_HOST_VARIANT_ARCH_default "armv6")
  elseif("${CMAKE_SYSTEM_PROCESSOR}" MATCHES "armv7l|armv7-a")
    set(SWIFT_HOST_VARIANT_ARCH_default "armv7")
  elseif("${CMAKE_SYSTEM_PROCESSOR}" STREQUAL "IA64")
    set(SWIFT_HOST_VARIANT_ARCH_default "itanium")
  elseif("${CMAKE_SYSTEM_PROCESSOR}" MATCHES "(x86|i686)")
    set(SWIFT_HOST_VARIANT_ARCH_default "i686")
  elseif("${CMAKE_SYSTEM_PROCESSOR}" STREQUAL "wasm32")
    set(SWIFT_HOST_VARIANT_ARCH_default "wasm32")
  else()
    message(FATAL_ERROR "Unrecognized architecture on host system: ${CMAKE_SYSTEM_PROCESSOR}")
  endif()
endif()

set(SWIFT_HOST_VARIANT_SDK "${SWIFT_HOST_VARIANT_SDK_default}" CACHE STRING
    "Deployment sdk for Swift host tools (the compiler).")
set(SWIFT_HOST_VARIANT_ARCH "${SWIFT_HOST_VARIANT_ARCH_default}" CACHE STRING
    "Deployment arch for Swift host tools (the compiler).")

#
# User-configurable options that control the inclusion and default build
# behavior for components which may not strictly be necessary (tools, examples,
# and tests).
#
# This is primarily to support building smaller or faster project files.
#

option(SWIFT_APPEND_VC_REV
  "Embed the version control system revision in Swift"
  TRUE)

option(SWIFT_INCLUDE_TOOLS
    "Generate build targets for swift tools"
    TRUE)

option(SWIFT_BUILD_REMOTE_MIRROR
    "Build the Swift Remote Mirror Library"
    TRUE)

option(SWIFT_BUILD_DYNAMIC_STDLIB
    "Build dynamic variants of the Swift standard library"
    TRUE)

option(SWIFT_BUILD_STATIC_STDLIB
    "Build static variants of the Swift standard library"
    FALSE)
    
option(SWIFT_STDLIB_STATIC_PRINT
    "Build compile-time evaluated vprintf()"
    FALSE)
    
option(SWIFT_STDLIB_ENABLE_UNICODE_DATA
    "Include Unicode data files in the standard library.
    NOTE: Disabling this will cause many String methods to crash."
    TRUE)

option(SWIFT_BUILD_DYNAMIC_SDK_OVERLAY
    "Build dynamic variants of the Swift SDK overlay"
    TRUE)

option(SWIFT_BUILD_STATIC_SDK_OVERLAY
    "Build static variants of the Swift SDK overlay"
    FALSE)

option(SWIFT_BUILD_STDLIB_EXTRA_TOOLCHAIN_CONTENT
    "If not building stdlib, controls whether to build 'stdlib/toolchain' content"
    TRUE)

option(SWIFT_BUILD_STDLIB_CXX_MODULE
  "If not building stdlib, controls whether to build the Cxx module"
  TRUE)

# In many cases, the CMake build system needs to determine whether to include
# a directory, or perform other actions, based on whether the stdlib or SDK is
# being built at all -- statically or dynamically. Please note that these
# flags are not related to the deprecated build-script-impl arguments
# 'build-swift-stdlib' and 'build-swift-sdk-overlay'. These are not flags that
# the build script should be able to set.
if(SWIFT_BUILD_DYNAMIC_STDLIB OR SWIFT_BUILD_STATIC_STDLIB)
  set(SWIFT_BUILD_STDLIB TRUE)
else()
  set(SWIFT_BUILD_STDLIB FALSE)
endif()

if(SWIFT_BUILD_DYNAMIC_SDK_OVERLAY OR SWIFT_BUILD_STATIC_SDK_OVERLAY)
  set(SWIFT_BUILD_SDK_OVERLAY TRUE)
else()
  set(SWIFT_BUILD_SDK_OVERLAY FALSE)
endif()

option(SWIFT_BUILD_PERF_TESTSUITE
    "Create in-tree targets for building swift performance benchmarks."
    FALSE)

option(SWIFT_BUILD_REGEX_PARSER_IN_COMPILER
    "Build the Swift regex parser as part of the compiler."
    TRUE)

option(SWIFT_INCLUDE_TESTS "Create targets for building/running tests." TRUE)

option(SWIFT_INCLUDE_TEST_BINARIES
  "Create targets for building/running test binaries even if SWIFT_INCLUDE_TESTS is disabled"
  TRUE)

option(SWIFT_INCLUDE_DOCS
    "Create targets for building docs."
    TRUE)

set(_swift_include_apinotes_default FALSE)
if(CMAKE_SYSTEM_NAME STREQUAL "Darwin")
  set(_swift_include_apinotes_default TRUE)
endif()

option(SWIFT_INCLUDE_APINOTES
  "Create targets for installing the remaining apinotes in the built toolchain."
  ${_swift_include_apinotes_default})

#
# Miscellaneous User-configurable options.
#
# TODO: Please categorize these!
#

if (NOT CMAKE_BUILD_TYPE AND NOT CMAKE_CONFIGURATION_TYPES)
  set(CMAKE_BUILD_TYPE "Debug" CACHE STRING
      "Build type for Swift [Debug, RelWithDebInfo, Release, MinSizeRel]"
      FORCE)
  message(STATUS "No build type was specified, will default to ${CMAKE_BUILD_TYPE}")
endif()

set(SWIFT_ANALYZE_CODE_COVERAGE FALSE CACHE STRING
    "Build Swift with code coverage instrumenting enabled [FALSE, NOT-MERGED, MERGED]")

include(${CMAKE_CURRENT_LIST_DIR}/cmake/SwiftVersion.cmake)

set(SWIFT_VENDOR "" CACHE STRING
    "The vendor name of the Swift compiler")
set(SWIFT_COMPILER_VERSION "" CACHE STRING
    "The internal version of the Swift compiler")
set(CLANG_COMPILER_VERSION "" CACHE STRING
    "The internal version of the Clang compiler")

option(SWIFT_DISABLE_DEAD_STRIPPING
      "Turn off Darwin-specific dead stripping for Swift host tools." FALSE)

set(SWIFT_TOOLS_ENABLE_LTO OFF CACHE STRING "Build Swift tools with LTO. One
    must specify the form of LTO by setting this to one of: 'full', 'thin'. This
    option only affects the tools that run on the host (the compiler), and has
    no effect on the target libraries (the standard library and the runtime).")

option(SWIFT_TOOLS_LD64_LTO_CODEGEN_ONLY_FOR_SUPPORTING_TARGETS
    "When building ThinLTO using ld64 on Darwin, controls whether to opt out of
    LLVM IR optimizations when linking targets that will get
    little benefit from it (e.g. tools for bootstrapping or
    debugging Swift)"
    FALSE)

option(BOOTSTRAPPING_MODE [=[
How to build the swift compiler modules. Possible values are
    OFF:           build without swift modules
    HOSTTOOLS:     build with a pre-installed toolchain
    BOOTSTRAPPING: build with a 2-stage bootstrapping process
    BOOTSTRAPPING-WITH-HOSTLIBS:   build with a 2-stage bootstrapping process,
                   but the compiler links against the host system swift libs (macOS only)
    CROSSCOMPILE:  cross-compiledwith a native host compiler, provided in
                   `SWIFT_NATIVE_SWIFT_TOOLS_PATH` (non-Darwin only)
    CROSSCOMPILE-WITH-HOSTLIBS:    build with a bootstrapping-with-hostlibs compiled
                                   compiler, provided in `SWIFT_NATIVE_SWIFT_TOOLS_PATH`
]=] OFF)

option(SWIFT_USE_SYMLINKS "Use symlinks instead of copying binaries" ${CMAKE_HOST_UNIX})
set(SWIFT_COPY_OR_SYMLINK "copy")
if(SWIFT_USE_SYMLINKS)
  set(SWIFT_COPY_OR_SYMLINK "create_symlink")
endif()

# The following only works with the Ninja generator in CMake >= 3.0.
set(SWIFT_PARALLEL_LINK_JOBS "" CACHE STRING
  "Define the maximum number of linker jobs for swift.")

option(SWIFT_FORCE_OPTIMIZED_TYPECHECKER "Override the optimization setting of
  the type checker so that it always compiles with optimization. This eases
  debugging after type checking occurs by speeding up type checking" FALSE)

# Allow building Swift with Clang's Profile Guided Optimization
if(SWIFT_PROFDATA_FILE AND EXISTS ${SWIFT_PROFDATA_FILE})
  if(NOT CMAKE_C_COMPILER_ID MATCHES Clang)
    message(FATAL_ERROR "SWIFT_PROFDATA_FILE can only be specified when compiling with clang")
  endif()
  add_definitions("-fprofile-instr-use=${SWIFT_PROFDATA_FILE}")
endif()

set(SWIFT_TOOLS_INSTALL_DIR "${CMAKE_INSTALL_BINDIR}" CACHE PATH
  "Path for binary subdirectory to use during installation.
  Used by add_swift_tool_symlink in AddSwift.cmake so that llvm_install_symlink generates the installation script properly.")

#
# User-configurable Swift Standard Library specific options.
#
# TODO: Once the stdlib/compiler builds are split, this should be sunk into the
# stdlib cmake.
#

set(SWIFT_STDLIB_BUILD_TYPE "${CMAKE_BUILD_TYPE}" CACHE STRING
    "Build type for the Swift standard library and SDK overlays [Debug, RelWithDebInfo, Release, MinSizeRel]")
# Allow the user to specify the standard library CMAKE_MSVC_RUNTIME_LIBRARY
# value.  The following values are valid:
#   - MultiThreaded (/MT)
#   - MultiThreadedDebug (/MTd)
#   - MultiThreadedDLL (/MD)
#   - MultiThreadedDebugDLL (/MDd)
if(CMAKE_BUILD_TYPE STREQUAL "Debug")
  set(SWIFT_STDLIB_MSVC_RUNTIME_LIBRARY_default MultiThreadedDebugDLL)
else()
  set(SWIFT_STDLIB_MSVC_RUNTIME_LIBRARY_default MultiThreadedDLL)
endif()
set(SWIFT_STDLIB_MSVC_RUNTIME_LIBRARY
  ${SWIFT_STDLIB_MSVC_RUNTIME_LIBRARY_default}
  CACHE STRING "MSVC Runtime Library for the standard library")

is_build_type_optimized("${SWIFT_STDLIB_BUILD_TYPE}" swift_optimized)
if(swift_optimized)
  set(SWIFT_STDLIB_ASSERTIONS_default FALSE)
else()
  set(SWIFT_STDLIB_ASSERTIONS_default TRUE)
endif()
option(SWIFT_STDLIB_ASSERTIONS
    "Enable internal checks for the Swift standard library (useful for debugging the library itself, does not affect checks required for safety)"
    "${SWIFT_STDLIB_ASSERTIONS_default}")

option(SWIFT_BUILD_RUNTIME_WITH_HOST_COMPILER
       "Use the host compiler and not the internal clang to build the swift runtime"
       FALSE)

option(SWIFT_RUN_TESTS_WITH_HOST_COMPILER
       "Run tests against the host compiler and not the just built swift"
       FALSE)

set(SWIFT_SDKS "" CACHE STRING
    "If non-empty, limits building target binaries only to specified SDKs (despite other SDKs being available)")

set(SWIFT_PRIMARY_VARIANT_SDK "" CACHE STRING
    "Primary SDK for target binaries")
set(SWIFT_PRIMARY_VARIANT_ARCH "" CACHE STRING
    "Primary arch for target binaries")

set(SWIFT_NATIVE_LLVM_TOOLS_PATH "" CACHE STRING
    "Path to the directory that contains LLVM tools that are executable on the build machine")

set(SWIFT_NATIVE_CLANG_TOOLS_PATH "" CACHE STRING
    "Path to the directory that contains Clang tools that are executable on the build machine")

set(SWIFT_NATIVE_SWIFT_TOOLS_PATH "" CACHE STRING
   "Path to the directory that contains Swift tools that are executable on the build machine")

option(SWIFT_STDLIB_ENABLE_SIB_TARGETS
       "Should we generate sib targets for the stdlib or not?"
       FALSE)


set(SWIFT_DARWIN_SUPPORTED_ARCHS "" CACHE STRING
  "Semicolon-separated list of architectures to configure on Darwin platforms. \
If left empty all default architectures are configured.")

set(SWIFT_DARWIN_MODULE_ARCHS "" CACHE STRING
  "Semicolon-separated list of architectures to configure Swift module-only \
targets on Darwin platforms. These targets are in addition to the full \
library targets.")


#
# User-configurable Android specific options.
#

set(SWIFT_ANDROID_API_LEVEL "" CACHE STRING
  "Version number for the Android API")

set(SWIFT_ANDROID_NDK_PATH "" CACHE STRING
  "Path to the directory that contains the Android NDK tools that are executable on the build machine")
set(SWIFT_ANDROID_DEPLOY_DEVICE_PATH "" CACHE STRING
  "Path on an Android device where build products will be pushed. These are used when running the test suite against the device")

#
# User-configurable Darwin-specific options.
#
option(SWIFT_EMBED_BITCODE_SECTION
    "If non-empty, embeds LLVM bitcode binary sections in the standard library and overlay binaries for supported platforms"
    FALSE)

option(SWIFT_EMBED_BITCODE_SECTION_HIDE_SYMBOLS
  "If non-empty, when embedding the LLVM bitcode binary sections into the relevant binaries, pass in -bitcode_hide_symbols. Does nothing if SWIFT_EMBED_BITCODE_SECTION is set to false."
  FALSE)

if("${SWIFT_HOST_VARIANT_SDK}" MATCHES "(OSX|IOS*|TVOS*|WATCHOS*)")
  set(SWIFT_RUNTIME_CRASH_REPORTER_CLIENT_default TRUE)
else()
  set(SWIFT_RUNTIME_CRASH_REPORTER_CLIENT_default FALSE)
endif()

option(SWIFT_RUNTIME_CRASH_REPORTER_CLIENT
    "Whether to enable CrashReporter integration"
    "${SWIFT_RUNTIME_CRASH_REPORTER_CLIENT_default}")

set(SWIFT_DARWIN_XCRUN_TOOLCHAIN "XcodeDefault" CACHE STRING
    "The name of the toolchain to pass to 'xcrun'")

set(SWIFT_DARWIN_STDLIB_INSTALL_NAME_DIR "/usr/lib/swift" CACHE STRING
    "The directory of the install_name for standard library dylibs")

# We don't want to use the same install_name_dir as the standard library which
# will be installed in /usr/lib/swift. These private libraries should continue
# to use @rpath for now.
set(SWIFT_DARWIN_STDLIB_PRIVATE_INSTALL_NAME_DIR "@rpath" CACHE STRING
    "The directory of the install_name for the private standard library dylibs")

set(SWIFT_DARWIN_DEPLOYMENT_VERSION_OSX "10.13" CACHE STRING
    "Minimum deployment target version for OS X")

set(SWIFT_DARWIN_DEPLOYMENT_VERSION_IOS "11.0" CACHE STRING
    "Minimum deployment target version for iOS")

set(SWIFT_DARWIN_DEPLOYMENT_VERSION_TVOS "11.0" CACHE STRING
    "Minimum deployment target version for tvOS")

set(SWIFT_DARWIN_DEPLOYMENT_VERSION_WATCHOS "4.0" CACHE STRING
    "Minimum deployment target version for watchOS")

#
#  Compatibility library deployment versions
#

set(COMPATIBILITY_MINIMUM_DEPLOYMENT_VERSION_OSX "10.9")
set(COMPATIBILITY_MINIMUM_DEPLOYMENT_VERSION_IOS "7.0")
set(COMPATIBILITY_MINIMUM_DEPLOYMENT_VERSION_TVOS "9.0")
set(COMPATIBILITY_MINIMUM_DEPLOYMENT_VERSION_WATCHOS "2.0")
set(COMPATIBILITY_MINIMUM_DEPLOYMENT_VERSION_MACCATALYST "13.1")

#
# User-configurable debugging options.
#

option(SWIFT_SIL_VERIFY_ALL
    "Run SIL verification after each transform when building Swift files in the build process"
    FALSE)

option(SWIFT_SIL_VERIFY_ALL_MACOS_ONLY
    "Run SIL verification after each transform when building the macOS stdlib"
    FALSE)

option(SWIFT_EMIT_SORTED_SIL_OUTPUT
    "Sort SIL output by name to enable diffing of output"
    FALSE)

if(SWIFT_STDLIB_ASSERTIONS)
  set(SWIFT_RUNTIME_CLOBBER_FREED_OBJECTS_default TRUE)
else()
  set(SWIFT_RUNTIME_CLOBBER_FREED_OBJECTS_default FALSE)
endif()

option(SWIFT_RUNTIME_CLOBBER_FREED_OBJECTS
    "Overwrite memory for deallocated Swift objects"
    "${SWIFT_RUNTIME_CLOBBER_FREED_OBJECTS_default}")

option(SWIFT_STDLIB_SIL_DEBUGGING
    "Compile the Swift standard library with -sil-based-debuginfo to enable debugging and profiling on SIL level"
    FALSE)

option(SWIFT_CHECK_INCREMENTAL_COMPILATION
    "Check if incremental compilation works when compiling the Swift libraries"
    FALSE)

option(SWIFT_ENABLE_ARRAY_COW_CHECKS
    "Compile the stdlib with Array COW checks enabled (only relevant for assert builds)"
    FALSE)

option(SWIFT_REPORT_STATISTICS
    "Create json files which contain internal compilation statistics"
    FALSE)

# Only Darwin platforms enable ObjC interop by default.
if("${SWIFT_HOST_VARIANT_SDK}" MATCHES "(OSX|IOS*|TVOS*|WATCHOS*)")
  set(SWIFT_STDLIB_ENABLE_OBJC_INTEROP_default TRUE)
else()
  set(SWIFT_STDLIB_ENABLE_OBJC_INTEROP_default FALSE)
endif()

# Used by stdlib/toolchain as well, so this cannot be in stdlib/CMakeLists.txt
option(SWIFT_STDLIB_ENABLE_OBJC_INTEROP
       "Should stdlib be built with Obj-C interop."
       "${SWIFT_STDLIB_ENABLE_OBJC_INTEROP_default}")

#
# User-configurable experimental options.  Do not use in production builds.
#

set(SWIFT_EXPERIMENTAL_EXTRA_FLAGS "" CACHE STRING
    "Extra flags to pass when compiling swift files.  Use this option *only* for one-off experiments")

set(SWIFT_EXPERIMENTAL_EXTRA_REGEXP_FLAGS "" CACHE STRING
  "A list of [module_regexp1;flags1;module_regexp2;flags2,...] which can be used to apply specific flags to modules that match a cmake regexp. It always applies the first regexp that matches.")

set(SWIFT_EXPERIMENTAL_EXTRA_NEGATIVE_REGEXP_FLAGS "" CACHE STRING
    "A list of [module_regexp1;flags1;module_regexp2;flags2,...] which can be used to apply specific flags to modules that do not match a cmake regexp. It always applies the first regexp that does not match. The reason this is necessary is that cmake does not provide negative matches in the regex. Instead you have to use NOT in the if statement requiring a separate variable.")

option(SWIFT_RUNTIME_ENABLE_LEAK_CHECKER
  "Should the runtime be built with support for non-thread-safe leak detecting entrypoints"
  FALSE)

option(SWIFT_ENABLE_RUNTIME_FUNCTION_COUNTERS
  "Enable runtime function counters and expose the API."
  FALSE)

option(SWIFT_ENABLE_STDLIBCORE_EXCLUSIVITY_CHECKING
  "Build stdlibCore with exclusivity checking enabled"
  FALSE)

option(SWIFT_STDLIB_ENABLE_DEBUG_PRECONDITIONS_IN_RELEASE
  "Enable _debugPrecondition checks in the stdlib in Release configurations"
  FALSE)

option(SWIFT_ENABLE_EXPERIMENTAL_DIFFERENTIABLE_PROGRAMMING
  "Enable experimental Swift differentiable programming features"
  FALSE)

option(SWIFT_IMPLICIT_CONCURRENCY_IMPORT
  "Implicitly import the Swift concurrency module"
  TRUE)

option(SWIFT_IMPLICIT_BACKTRACING_IMPORT
  "Implicitly import the Swift backtracing module"
  FALSE)

option(SWIFT_ENABLE_EXPERIMENTAL_CONCURRENCY
  "Enable build of the Swift concurrency module"
  FALSE)

option(SWIFT_ENABLE_EXPERIMENTAL_CXX_INTEROP
  "Enable experimental C++ interop modules"
  FALSE)

option(SWIFT_ENABLE_CXX_INTEROP_SWIFT_BRIDGING_HEADER
  "Install the <swift/bridging> C++ interoperability header alongside compiler"
  TRUE)

option(SWIFT_ENABLE_EXPERIMENTAL_DISTRIBUTED
  "Enable experimental distributed actors and functions"
  FALSE)

option(SWIFT_ENABLE_EXPERIMENTAL_STRING_PROCESSING
  "Enable experimental string processing"
  FALSE)

option(SWIFT_ENABLE_EXPERIMENTAL_OBSERVATION
  "Enable build of the Swift observation module"
  FALSE)

option(SWIFT_ENABLE_DISPATCH
  "Enable use of libdispatch"
  TRUE)

option(SWIFT_ENABLE_GLOBAL_ISEL_ARM64
  "Enable global isel on arm64"
  FALSE)

cmake_dependent_option(SWIFT_BUILD_SOURCEKIT
  "Build SourceKit" TRUE
  "SWIFT_ENABLE_DISPATCH" FALSE)
cmake_dependent_option(SWIFT_ENABLE_SOURCEKIT_TESTS
  "Enable running SourceKit tests" TRUE
  "SWIFT_BUILD_SOURCEKIT" FALSE)

option(SWIFT_THREADING_PACKAGE
  "Override the threading package used for the build.  This can either be a
   single package name, or a semicolon separated sequence of sdk:package pairs.
   Valid package names are 'pthreads', 'darwin', 'linux', 'win32', 'c11', 'none'
   or the empty string for the SDK default.")

option(SWIFT_THREADING_HAS_DLSYM
  "Enable the use of the dlsym() function.  This gets used to provide TSan
   support on some platforms."
  TRUE)

option(SWIFT_ENABLE_MACCATALYST
  "Build the Standard Library and overlays with MacCatalyst support"
  FALSE)

option(SWIFT_ENABLE_BACKTRACING
  "Build backtracing runtime support"
  FALSE)

set(SWIFT_DARWIN_DEPLOYMENT_VERSION_MACCATALYST "14.5" CACHE STRING
  "Minimum deployment target version for macCatalyst")

#
# End of user-configurable options.
#

set(SWIFT_BUILT_STANDALONE FALSE)
if("${CMAKE_SOURCE_DIR}" STREQUAL "${CMAKE_CURRENT_SOURCE_DIR}")
  set(SWIFT_BUILT_STANDALONE TRUE)
endif()

if(SWIFT_BUILT_STANDALONE)
  project(Swift C CXX ${SWIFT_ASM_DIALECT})
endif()

if(MSVC OR "${CMAKE_SIMULATE_ID}" STREQUAL "MSVC")
  include(ClangClCompileRules)
elseif(UNIX)
  include(UnixCompileRules)
endif()

if(CMAKE_C_COMPILER_ID MATCHES Clang)
  add_compile_options($<$<OR:$<COMPILE_LANGUAGE:C>,$<COMPILE_LANGUAGE:CXX>>:-Werror=gnu>)
endif()

# Make some warnings errors as they are commonly occurring and flood the build
# with unnecessary noise.
if(CMAKE_C_COMPILER_ID MATCHES Clang)
  add_compile_options($<$<COMPILE_LANGUAGE:CXX>:-Werror=c++98-compat-extra-semi>)
endif()

option(SWIFT_BUILD_SWIFT_SYNTAX
  "Enable building swift syntax"
  FALSE)

set(SWIFT_BUILD_HOST_DISPATCH FALSE)
if(SWIFT_ENABLE_DISPATCH AND NOT CMAKE_SYSTEM_NAME STREQUAL "Darwin")
  # Only build libdispatch for the host if the host tools are being built and
  # specifically if these two libraries that depend on it are built.
  if(SWIFT_INCLUDE_TOOLS AND SWIFT_BUILD_SOURCEKIT)
    set(SWIFT_BUILD_HOST_DISPATCH TRUE)
  endif()

  if(SWIFT_BUILD_HOST_DISPATCH)
    if(NOT EXISTS "${SWIFT_PATH_TO_LIBDISPATCH_SOURCE}")
      message(SEND_ERROR "SourceKit requires libdispatch on non-Darwin hosts.  Please specify SWIFT_PATH_TO_LIBDISPATCH_SOURCE")
    endif()
  endif()
endif()

file(STRINGS "utils/availability-macros.def" SWIFT_STDLIB_AVAILABILITY_DEFINITIONS)
list(FILTER SWIFT_STDLIB_AVAILABILITY_DEFINITIONS EXCLUDE REGEX "^\\s*(#.*)?$")

#
# Include CMake modules
#

include(CheckCXXSourceRuns)
include(CMakeParseArguments)
include(CMakePushCheckState)

# Print out path and version of any installed commands
message(STATUS "CMake (${CMAKE_COMMAND}) Version: ${CMAKE_VERSION}")
if(XCODE)
  set(version_flag -version)
else()
  set(version_flag --version)
endif()
execute_process(COMMAND ${CMAKE_MAKE_PROGRAM} ${version_flag}
  OUTPUT_VARIABLE _CMAKE_MAKE_PROGRAM_VERSION
  OUTPUT_STRIP_TRAILING_WHITESPACE)
message(STATUS "CMake Make Program (${CMAKE_MAKE_PROGRAM}) Version: ${_CMAKE_MAKE_PROGRAM_VERSION}")
message(STATUS "C Compiler (${CMAKE_C_COMPILER}) Version: ${CMAKE_C_COMPILER_VERSION}")
message(STATUS "C++ Compiler (${CMAKE_CXX_COMPILER}) Version: ${CMAKE_CXX_COMPILER_VERSION}")
message(STATUS "Assembler (${CMAKE_${SWIFT_ASM_DIALECT}_COMPILER}) Version: ${CMAKE_${SWIFT_ASM_DIALECT}_COMPILER_VERSION}")
if (CMAKE_Swift_COMPILER)
  message(STATUS "Swift Compiler (${CMAKE_Swift_COMPILER}) Version: ${CMAKE_Swift_COMPILER_VERSION}")

  # Check if the current Swift compiler has implicit _StringProcessing module.
  swift_supports_implicit_module("string-processing"
    SWIFT_SUPPORTS_DISABLE_IMPLICIT_STRING_PROCESSING_MODULE_IMPORT)
  message(STATUS "  Implicit 'string-processing' import: ${SWIFT_SUPPORTS_DISABLE_IMPLICIT_STRING_PROCESSING_MODULE_IMPORT}")

  # Same for _Backtracing.
  swift_supports_implicit_module("backtracing"
    SWIFT_SUPPORTS_DISABLE_IMPLICIT_BACKTRACING_MODULE_IMPORT)
  message(STATUS "  Implicit 'backtracing' import: ${SWIFT_SUPPORTS_DISABLE_IMPLICIT_BACKTRACING_MODULE_IMPORT}")
else()
  message(STATUS "Swift Compiler (None).")
endif()
if(SWIFT_PATH_TO_CMARK_BUILD)
  execute_process(COMMAND ${SWIFT_PATH_TO_CMARK_BUILD}/src/cmark --version
    OUTPUT_VARIABLE _CMARK_VERSION
    OUTPUT_STRIP_TRAILING_WHITESPACE)
  message(STATUS "CMark Version: ${_CMARK_VERSION}")
endif()
message(STATUS "")

# Check if a prebuilt clang path was passed in, as this variable will be
# assigned if not, in SwiftSharedCMakeConfig.
if("${SWIFT_NATIVE_CLANG_TOOLS_PATH}" STREQUAL "")
  set(SWIFT_PREBUILT_CLANG FALSE)
else()
  set(SWIFT_PREBUILT_CLANG TRUE)
endif()

# Also mark if we have a prebuilt swift before we do anything.
if("${SWIFT_NATIVE_SWIFT_TOOLS_PATH}" STREQUAL "")
  set(SWIFT_PREBUILT_SWIFT FALSE)
else()
  set(SWIFT_PREBUILT_SWIFT TRUE)
endif()

include(SwiftSharedCMakeConfig)

# NOTE: We include this before SwiftComponents as it relies on some LLVM CMake
# functionality.
# Support building Swift as a standalone project, using LLVM as an
# external library.
if(SWIFT_BUILT_STANDALONE)
  swift_common_standalone_build_config(SWIFT)
else()
  swift_common_unified_build_config(SWIFT)
endif()

include(SwiftComponents)
include(SwiftHandleGybSources)
include(SwiftSetIfArchBitness)
include(AddSwift)
include(SwiftConfigureSDK)
include(SwiftComponents)
include(SwiftList)
include(AddPureSwift)

# Configure swift include, install, build components.
swift_configure_components()

# lipo is used to create universal binaries.
include(SwiftToolchainUtils)
if(NOT SWIFT_LIPO)
  find_toolchain_tool(SWIFT_LIPO "${SWIFT_DARWIN_XCRUN_TOOLCHAIN}" lipo)
endif()

get_filename_component(SWIFT_SOURCE_DIR ${CMAKE_CURRENT_SOURCE_DIR} REALPATH)
set(SWIFT_BINARY_DIR "${CMAKE_CURRENT_BINARY_DIR}")
set(SWIFT_CMAKE_DIR "${CMAKE_CURRENT_SOURCE_DIR}/cmake/modules")
set(SWIFT_MAIN_INCLUDE_DIR "${SWIFT_SOURCE_DIR}/include")
set(SWIFT_SHIMS_INCLUDE_DIR "${SWIFT_SOURCE_DIR}/stdlib/public/SwiftShims")
set(SWIFT_INCLUDE_DIR "${CMAKE_CURRENT_BINARY_DIR}/include")

set(SWIFT_RUNTIME_OUTPUT_INTDIR "${CMAKE_BINARY_DIR}/${CMAKE_CFG_INTDIR}/bin")
set(SWIFT_LIBRARY_OUTPUT_INTDIR "${CMAKE_BINARY_DIR}/${CMAKE_CFG_INTDIR}/lib")
if("${SWIFT_NATIVE_SWIFT_TOOLS_PATH}" STREQUAL "")
  # This is the normal case. We are not cross-compiling.
  set(SWIFT_NATIVE_SWIFT_TOOLS_PATH "${SWIFT_RUNTIME_OUTPUT_INTDIR}")
  set(SWIFT_EXEC_FOR_SWIFT_MODULES "${CMAKE_Swift_COMPILER}")
elseif(BOOTSTRAPPING_MODE MATCHES "BOOTSTRAPPING.*")
  # If cross-compiling, we don't have to bootstrap. We can just use the previously
  # built native swiftc to build the swift compiler modules.
  message(STATUS "Building swift modules with previously built tools instead of bootstrapping")
  set(SWIFT_EXEC_FOR_SWIFT_MODULES "${SWIFT_NATIVE_SWIFT_TOOLS_PATH}/swiftc")
  if(BOOTSTRAPPING_MODE STREQUAL "BOOTSTRAPPING-WITH-HOSTLIBS")
    set(BOOTSTRAPPING_MODE "CROSSCOMPILE-WITH-HOSTLIBS")
  elseif(BOOTSTRAPPING_MODE STREQUAL "BOOTSTRAPPING")
    set(BOOTSTRAPPING_MODE "CROSSCOMPILE")
  else()
    set(BOOTSTRAPPING_MODE "HOSTTOOLS")
  endif()
elseif(BOOTSTRAPPING_MODE STREQUAL "HOSTTOOLS" OR SWIFT_BUILD_SWIFT_SYNTAX)
  # We are building using a pre-installed host toolchain but not bootstrapping
  # the Swift modules. This happens when building using 'build-tooling-libs'
  # where we haven't built a new Swift compiler. Use the Swift compiler from the
  # pre-installed host toolchain to build the Swift modules.
  set(SWIFT_EXEC_FOR_SWIFT_MODULES "${CMAKE_Swift_COMPILER}")
endif()

if(SWIFT_BUILD_SWIFT_SYNTAX)
  # Only "HOSTTOOLS" is supported in Linux when Swift parser integration is enabled.
  if(SWIFT_HOST_VARIANT_SDK MATCHES "LINUX|ANDROID|OPENBSD|FREEBSD" AND NOT BOOTSTRAPPING_MODE STREQUAL "HOSTTOOLS")
    message(WARNING "Force setting BOOTSTRAPPING=HOSTTOOLS because Swift parser integration is enabled")
    set(BOOTSTRAPPING_MODE "HOSTTOOLS")
  endif()
endif()

if(BOOTSTRAPPING_MODE MATCHES "HOSTTOOLS|.*-WITH-HOSTLIBS")
  if(SWIFT_ENABLE_ARRAY_COW_CHECKS)
    message(STATUS "array COW checks disabled when building the swift modules with host libraries")
    set(SWIFT_ENABLE_ARRAY_COW_CHECKS FALSE)
  endif()
endif()

# This setting causes all CMakeLists.txt to automatically have
# ${CMAKE_CURRENT_BINARY_DIR}/${CMAKE_CURRENT_SOURCE_DIR} as an
# include_directories path. This is done for developer
# convenience. Additionally, LLVM/Clang build with this option enabled, so we
# should match them unless it is removed from LLVM/Clang as well.
#
# *NOTE* Even though these directories are added to the include path for a
# specific CMakeLists.txt, these include paths are not propagated down to
# subdirectories.
set(CMAKE_INCLUDE_CURRENT_DIR ON)

# We'll need this once we have generated headers
include_directories(BEFORE
  ${SWIFT_MAIN_INCLUDE_DIR}
  ${SWIFT_INCLUDE_DIR}
  ${SWIFT_SHIMS_INCLUDE_DIR}
  )

# Configuration flags passed to all of our invocations of gyb.  Try to
# avoid making up new variable names here if you can find a CMake
# variable that will do the job.
set(SWIFT_GYB_FLAGS
    "-DunicodeGraphemeBreakPropertyFile=${SWIFT_SOURCE_DIR}/utils/UnicodeData/GraphemeBreakProperty.txt"
    "-DunicodeGraphemeBreakTestFile=${SWIFT_SOURCE_DIR}/utils/UnicodeData/GraphemeBreakTest.txt")

# Directory to use as the Clang module cache when building Swift source files.
set(SWIFT_MODULE_CACHE_PATH
    "${CMAKE_BINARY_DIR}/${CMAKE_CFG_INTDIR}/module-cache")

# Xcode: use libc++ and c++11 using proper build settings.
if(XCODE)
  swift_common_xcode_cxx_config()
endif()

# Which default linker to use. Prefer LLVM_USE_LINKER if it set, otherwise use
# our own defaults. This should only be possible in a unified (not stand alone)
# build environment.
if(LLVM_USE_LINKER)
  set(SWIFT_USE_LINKER_default "${LLVM_USE_LINKER}")
elseif(SWIFT_HOST_VARIANT_SDK STREQUAL "ANDROID")
  set(SWIFT_USE_LINKER_default "lld")
elseif(CMAKE_SYSTEM_NAME STREQUAL "Windows" AND NOT CMAKE_HOST_SYSTEM_NAME STREQUAL "Windows")
  set(SWIFT_USE_LINKER_default "lld")
elseif(CMAKE_SYSTEM_NAME STREQUAL "Darwin")
  set(SWIFT_USE_LINKER_default "")
else()
  set(SWIFT_USE_LINKER_default "gold")
endif()
set(SWIFT_USE_LINKER ${SWIFT_USE_LINKER_default} CACHE STRING
    "Build Swift with a non-default linker")

#
# Enable additional warnings.
#
swift_common_cxx_warnings()

# Check if we're build with MSVC or Clang-cl, as these compilers have similar command line arguments.
if("${CMAKE_C_COMPILER_ID}" STREQUAL "MSVC" OR "${CMAKE_CXX_SIMULATE_ID}" STREQUAL "MSVC")
  set(SWIFT_COMPILER_IS_MSVC_LIKE TRUE)
endif()

#
# Display a message if the threading package has been overridden
#

if(SWIFT_THREADING_PACKAGE)
  message(STATUS "")
  message(STATUS "Threading package override enabled")
  foreach(elt ${SWIFT_THREADING_PACKAGE})
    string(REPLACE ":" ";" elt_list "${elt}")
    list(LENGTH elt_list elt_list_len)
    if(elt_list_len EQUAL 1)
      set(elt_sdk "Global")
      list(GET elt_list 0 elt_package)
    elseif(elt_list_len EQUAL 2)
      list(GET elt_list 0 elt_sdk)
      list(GET elt_list 1 elt_package)
      string(TOUPPER "${elt_sdk}" elt_sdk)
    else()
      message(FATAL_ERROR "Bad threading override \"${elt}\" - SWIFT_THREADING_PACKAGE must be a semicolon separated list of package or sdk:package pairs.")
    endif()
    string(TOLOWER "${elt_package}" elt_package)
    message(STATUS "  ${elt_sdk}: ${elt_package}")
  endforeach()
  message(STATUS "")
endif()

#
# Configure SDKs.
#

if(XCODE)
  # FIXME: It used to be the case that Xcode would force
  # -m${platform}-version-min flags that would conflict with those computed
  # by build-script. version-min flags are deprecated in favor of -target since
  # clang-11, so we might be able to undo this.
  set(SWIFT_SDKS "OSX")
endif()

# FIXME: the parameters we specify in SWIFT_SDKS are lacking architecture specifics,
# so we need to hard-code it. For example, the SDK for Android is just 'ANDROID',
# and we have to specify SWIFT_SDK_ANDROID_ARCHITECTURES separately.
# The iOS SDKs all have their architectures hardcoded because they are just specified by name (e.g. 'IOS' or 'WATCHOS').
# We can't cross-compile the standard library for another linux architecture,
# because the SDK list would just be 'LINUX' and we couldn't disambiguate it from the host.
#
# To fix it, we would need to append the architecture to the SDKs,
# for example: 'OSX-x86_64;IOS-armv7;...etc'.
# We could easily do that - we have all of that information in build-script-impl.
# Darwin targets cheat and use `xcrun`.

if("${SWIFT_HOST_VARIANT_SDK}" STREQUAL "LINUX")

  set(SWIFT_HOST_VARIANT "linux" CACHE STRING
      "Deployment OS for Swift host tools (the compiler) [linux].")

  # Should we build the standard library for the host?
  is_sdk_requested(LINUX swift_build_linux)
  if(swift_build_linux)
    configure_sdk_unix("Linux" "${SWIFT_HOST_VARIANT_ARCH}")
    set(SWIFT_PRIMARY_VARIANT_SDK_default  "${SWIFT_HOST_VARIANT_SDK}")
    set(SWIFT_PRIMARY_VARIANT_ARCH_default "${SWIFT_HOST_VARIANT_ARCH}")
  endif()

  is_sdk_requested(FREESTANDING swift_build_freestanding)
  if(swift_build_freestanding AND (SWIFT_FREESTANDING_FLAVOR STREQUAL "linux"))
    # TODO
    # configure_sdk_unix("FREESTANDING" "${SWIFT_HOST_VARIANT_ARCH}")
  endif()

elseif("${SWIFT_HOST_VARIANT_SDK}" STREQUAL "FREEBSD")

  set(SWIFT_HOST_VARIANT "freebsd" CACHE STRING
      "Deployment OS for Swift host tools (the compiler) [freebsd].")

  configure_sdk_unix("FreeBSD" "${SWIFT_HOST_VARIANT_ARCH}")
  set(SWIFT_PRIMARY_VARIANT_SDK_default  "${SWIFT_HOST_VARIANT_SDK}")
  set(SWIFT_PRIMARY_VARIANT_ARCH_default "${SWIFT_HOST_VARIANT_ARCH}")

elseif("${SWIFT_HOST_VARIANT_SDK}" STREQUAL "OPENBSD")

  set(SWIFT_HOST_VARIANT "openbsd" CACHE STRING
      "Deployment OS for Swift host tools (the compiler) [openbsd].")

  configure_sdk_unix("OpenBSD" "${SWIFT_HOST_VARIANT_ARCH}")
  set(SWIFT_PRIMARY_VARIANT_SDK_default  "${SWIFT_HOST_VARIANT_SDK}")
  set(SWIFT_PRIMARY_VARIANT_ARCH_default "${SWIFT_HOST_VARIANT_ARCH}")

elseif("${SWIFT_HOST_VARIANT_SDK}" STREQUAL "CYGWIN")

  set(SWIFT_HOST_VARIANT "cygwin" CACHE STRING
      "Deployment OS for Swift host tools (the compiler) [cygwin].")

  configure_sdk_unix("Cygwin" "${SWIFT_HOST_VARIANT_ARCH}")
  set(SWIFT_PRIMARY_VARIANT_SDK_default "${SWIFT_HOST_VARIANT_SDK}")
  set(SWIFT_PRIMARY_VARIANT_ARCH_default "${SWIFT_HOST_VARIANT_ARCH}")

elseif("${SWIFT_HOST_VARIANT_SDK}" STREQUAL "WINDOWS")

  set(SWIFT_HOST_VARIANT "windows" CACHE STRING
      "Deployment OS for Swift host tools (the compiler) [windows].")

  configure_sdk_windows("Windows" "msvc" "${SWIFT_HOST_VARIANT_ARCH}")
  set(SWIFT_PRIMARY_VARIANT_SDK_default  "${SWIFT_HOST_VARIANT_SDK}")
  set(SWIFT_PRIMARY_VARIANT_ARCH_default "${SWIFT_HOST_VARIANT_ARCH}")

elseif("${SWIFT_HOST_VARIANT_SDK}" STREQUAL "HAIKU")

  set(SWIFT_HOST_VARIANT "haiku" CACHE STRING
      "Deployment OS for Swift host tools (the compiler) [haiku].")

  configure_sdk_unix("Haiku" "${SWIFT_HOST_VARIANT_ARCH}")
  set(SWIFT_PRIMARY_VARIANT_SDK_default  "${SWIFT_HOST_VARIANT_SDK}")
  set(SWIFT_PRIMARY_VARIANT_ARCH_default "${SWIFT_HOST_VARIANT_ARCH}")

elseif("${SWIFT_HOST_VARIANT_SDK}" STREQUAL "ANDROID")

  set(SWIFT_HOST_VARIANT "android" CACHE STRING
      "Deployment OS for Swift host tools (the compiler) [android]")

  set(SWIFT_ANDROID_NATIVE_SYSROOT "/data/data/com.termux/files" CACHE STRING
      "Path to Android sysroot, default initialized to the Termux app's layout")

  if("${SWIFT_SDK_ANDROID_ARCHITECTURES}" STREQUAL "")
    set(SWIFT_SDK_ANDROID_ARCHITECTURES ${SWIFT_HOST_VARIANT_ARCH})
  endif()

  configure_sdk_unix("Android" "${SWIFT_SDK_ANDROID_ARCHITECTURES}")
  set(SWIFT_PRIMARY_VARIANT_SDK_default  "${SWIFT_HOST_VARIANT_SDK}")
  set(SWIFT_PRIMARY_VARIANT_ARCH_default "${SWIFT_HOST_VARIANT_ARCH}")

elseif("${SWIFT_HOST_VARIANT_SDK}" STREQUAL "WASI")
  set(SWIFT_HOST_VARIANT "wasi" CACHE STRING
      "Deployment OS for Swift host tools (the compiler) [wasi]")

  configure_sdk_unix("WASI" "wasm32")
  set(SWIFT_PRIMARY_VARIANT_SDK_default  "${SWIFT_HOST_VARIANT_SDK}")
  set(SWIFT_PRIMARY_VARIANT_ARCH_default "${SWIFT_HOST_VARIANT_ARCH}")

elseif("${SWIFT_HOST_VARIANT_SDK}" MATCHES "(OSX|IOS*|TVOS*|WATCHOS*)")

  set(SWIFT_HOST_VARIANT "macosx" CACHE STRING
      "Deployment OS for Swift host tools (the compiler) [macosx, iphoneos].")

  # Display Xcode toolchain version.
  # The SDK configuration below prints each SDK version.
  execute_process(
    COMMAND "xcodebuild" "-version"
    OUTPUT_VARIABLE xcode_version
    OUTPUT_STRIP_TRAILING_WHITESPACE)
  string(REPLACE "\n" ", " xcode_version "${xcode_version}")
  message(STATUS "${xcode_version}")
  message(STATUS "")

  include(DarwinSDKs)

  # FIXME: guess target variant based on the host.
  # if(SWIFT_HOST_VARIANT MATCHES "^macosx")
  #   set(SWIFT_PRIMARY_VARIANT_GUESS "OSX-R")
  # elseif(SWIFT_HOST_VARIANT MATCHES "^iphoneos")
  #   set(SWIFT_PRIMARY_VARIANT_GUESS "IOS-R")
  # else()
  #   message(FATAL_ERROR "Unknown SWIFT_HOST_VARIANT '${SWIFT_HOST_VARIANT}'")
  # endif()
  #
  # set(SWIFT_PRIMARY_VARIANT ${SWIFT_PRIMARY_VARIANT_GUESS} CACHE STRING
  #    "[OSX-DA, OSX-RA, OSX-R, IOS-DA, IOS-RA, IOS-R, IOS_SIMULATOR-DA, IOS_SIMULATOR-RA, IOS_SIMULATOR-R]")
  #
  # Primary variant is always OSX; even on iOS hosts.
  set(SWIFT_PRIMARY_VARIANT_SDK_default "OSX")
  set(SWIFT_PRIMARY_VARIANT_ARCH_default "${CMAKE_HOST_SYSTEM_PROCESSOR}")

endif()

if("${SWIFT_PRIMARY_VARIANT_SDK}" STREQUAL "")
  set(SWIFT_PRIMARY_VARIANT_SDK "${SWIFT_PRIMARY_VARIANT_SDK_default}")
endif()
if("${SWIFT_PRIMARY_VARIANT_ARCH}" STREQUAL "")
  set(SWIFT_PRIMARY_VARIANT_ARCH "${SWIFT_PRIMARY_VARIANT_ARCH_default}")
endif()

# Should we cross-compile the standard library for Android?
is_sdk_requested(ANDROID swift_build_android)
if(swift_build_android AND NOT "${SWIFT_HOST_VARIANT_SDK}" STREQUAL "ANDROID")
  if ("${SWIFT_ANDROID_NDK_PATH}" STREQUAL "")
    message(FATAL_ERROR "You must set SWIFT_ANDROID_NDK_PATH to cross-compile the Swift runtime for Android")
  endif()
  if (NOT ("${CMAKE_HOST_SYSTEM_NAME}" STREQUAL "Darwin" OR "${CMAKE_HOST_SYSTEM_NAME}" STREQUAL "Linux"))
    message(FATAL_ERROR "A Darwin or Linux host is required to build the Swift runtime for Android")
  endif()

  if("${SWIFT_SDK_ANDROID_ARCHITECTURES}" STREQUAL "")
    set(SWIFT_SDK_ANDROID_ARCHITECTURES armv7;aarch64)
  endif()
  configure_sdk_unix("Android" "${SWIFT_SDK_ANDROID_ARCHITECTURES}")
endif()

# Should we cross-compile the standard library for Windows?
is_sdk_requested(WINDOWS swift_build_windows)
if(swift_build_windows AND NOT "${CMAKE_SYSTEM_NAME}" STREQUAL "Windows")
  if("${SWIFT_SDK_WINDOWS_ARCHITECTURES}" STREQUAL "")
    set(SWIFT_SDK_WINDOWS_ARCHITECTURES aarch64;armv7;i686;x86_64)
  endif()
  configure_sdk_windows("Windows" "msvc" "${SWIFT_SDK_WINDOWS_ARCHITECTURES}")
endif()

# Should we cross-compile the standard library for WASI?
is_sdk_requested(WASI swift_build_wasm)
if(swift_build_wasm AND NOT "${SWIFT_HOST_VARIANT_SDK}" STREQUAL "WASI")
  configure_sdk_unix(WASI wasm32)
endif()

if("${SWIFT_SDKS}" STREQUAL "")
  set(SWIFT_SDKS "${SWIFT_CONFIGURED_SDKS}")
endif()

list_subtract("${SWIFT_SDKS}" "${SWIFT_CONFIGURED_SDKS}" unknown_sdks)

precondition(unknown_sdks NEGATE MESSAGE "Unknown SDKs: ${unknown_sdks}")
precondition(SWIFT_CONFIGURED_SDKS MESSAGE "No SDKs selected.")
precondition(SWIFT_HOST_VARIANT_SDK MESSAGE "No SDK for host tools.")
precondition(SWIFT_HOST_VARIANT_ARCH MESSAGE "No arch for host tools")

set(SWIFT_PRIMARY_VARIANT_SUFFIX
    "-${SWIFT_SDK_${SWIFT_PRIMARY_VARIANT_SDK}_LIB_SUBDIR}-${SWIFT_PRIMARY_VARIANT_ARCH}")

# Clear universal library names to prevent adding duplicates
foreach(sdk ${SWIFT_SDKS})
  unset(UNIVERSAL_LIBRARY_NAMES_${SWIFT_SDK_${sdk}_LIB_SUBDIR} CACHE)
endforeach()

if(SWIFT_PARALLEL_LINK_JOBS)
  if(NOT CMAKE_MAKE_PROGRAM MATCHES "ninja")
    message(WARNING "Job pooling is only available with Ninja generators.")
  else()
    set_property(GLOBAL APPEND PROPERTY JOB_POOLS swift_link_job_pool=${SWIFT_PARALLEL_LINK_JOBS})
    set(CMAKE_JOB_POOL_LINK swift_link_job_pool)
  endif()
endif()

# Set the CMAKE_OSX_* variables in a way that minimizes conflicts.
if("${CMAKE_SYSTEM_NAME}" STREQUAL "Darwin" AND NOT CMAKE_CROSSCOMPILING)
  set(CMAKE_OSX_SYSROOT "${SWIFT_SDK_${SWIFT_HOST_VARIANT_SDK}_PATH}")
  set(CMAKE_OSX_ARCHITECTURES "")
  set(CMAKE_OSX_DEPLOYMENT_TARGET "")
endif()

swift_get_host_triple(SWIFT_HOST_TRIPLE)
set(SWIFT_HOST_MODULE_TRIPLE "${SWIFT_SDK_${SWIFT_HOST_VARIANT_SDK}_ARCH_${SWIFT_HOST_VARIANT_ARCH}_MODULE}")
set(SWIFT_HOST_LIBRARIES_DEST_DIR "${CMAKE_LIBRARY_OUTPUT_DIRECTORY}/swift/host")

if(SWIFT_INCLUDE_TOOLS)
  message(STATUS "Building host Swift tools for ${SWIFT_HOST_VARIANT_SDK} ${SWIFT_HOST_VARIANT_ARCH}")
  message(STATUS "  Build type:     ${CMAKE_BUILD_TYPE}")
  message(STATUS "  Assertions:     ${LLVM_ENABLE_ASSERTIONS}")
  message(STATUS "  LTO:            ${SWIFT_TOOLS_ENABLE_LTO}")
  message(STATUS "  Bootstrapping:  ${BOOTSTRAPPING_MODE}")
  message(STATUS "  Swift parser:   ${SWIFT_BUILD_SWIFT_SYNTAX}")
  message(STATUS "")
else()
  message(STATUS "Not building host Swift tools")
  message(STATUS "")
endif()

if(SWIFT_BUILD_STDLIB OR SWIFT_BUILD_SDK_OVERLAY)
  message(STATUS "Building Swift standard library and overlays for SDKs: ${SWIFT_SDKS}")
  message(STATUS "  Build type:       ${SWIFT_STDLIB_BUILD_TYPE}")
  message(STATUS "  Assertions:       ${SWIFT_STDLIB_ASSERTIONS}")
  message(STATUS "")

  message(STATUS "Building Swift runtime with:")
  message(STATUS "  Leak Detection Checker Entrypoints: ${SWIFT_RUNTIME_ENABLE_LEAK_CHECKER}")
  message(STATUS "")

  message(STATUS "Differentiable Programming Support: ${SWIFT_ENABLE_EXPERIMENTAL_DIFFERENTIABLE_PROGRAMMING}")
  message(STATUS "Concurrency Support:                ${SWIFT_ENABLE_EXPERIMENTAL_CONCURRENCY}")
  message(STATUS "Distributed Support:                ${SWIFT_ENABLE_EXPERIMENTAL_DISTRIBUTED}")
  message(STATUS "String Processing Support:          ${SWIFT_ENABLE_EXPERIMENTAL_STRING_PROCESSING}")
  message(STATUS "Backtracing Support:                ${SWIFT_ENABLE_BACKTRACING}")
  message(STATUS "Unicode Support:                    ${SWIFT_STDLIB_ENABLE_UNICODE_DATA}")
  message(STATUS "Observation Support:                ${SWIFT_ENABLE_EXPERIMENTAL_OBSERVATION}")
  message(STATUS "")
else()
  message(STATUS "Not building Swift standard library, SDK overlays, and runtime")
  message(STATUS "")
endif()

if(SWIFT_BUILD_LIBEXEC)
  message(STATUS "Building Swift auxiliary executables for SDKs: ${SWIFT_SDKS}")
  message(STATUS "")
endif()

if(SWIFT_BUILD_REMOTE_MIRROR)
  message(STATUS "Building Swift Remote Mirror for SDKs: ${SWIFT_SDKS}")
  message(STATUS "")
endif()

#
# Find required dependencies.
#

find_package(Python3 3.6 COMPONENTS Interpreter REQUIRED)

#
# Find optional dependencies.
#

if(LLVM_ENABLE_LIBXML2)
  find_package(LibXml2 REQUIRED)
else()
  find_package(LibXml2)
endif()

if(LLVM_ENABLE_LIBEDIT)
  find_package(LibEdit REQUIRED)
else()
  find_package(LibEdit)
endif()

if(LibEdit_FOUND)
  cmake_push_check_state()
  list(APPEND CMAKE_REQUIRED_INCLUDES ${LibEdit_INCLUDE_DIRS})
  list(APPEND CMAKE_REQUIRED_LIBRARIES ${LibEdit_LIBRARIES})
  check_symbol_exists(el_wgets "histedit.h" HAVE_EL_WGETS)
  if(HAVE_EL_WGETS)
    set(LibEdit_HAS_UNICODE YES)
  else()
    set(LibEdit_HAS_UNICODE NO)
  endif()
  cmake_pop_check_state()
endif()

check_symbol_exists(wait4 "sys/wait.h" HAVE_WAIT4)

check_symbol_exists(proc_pid_rusage "libproc.h" HAVE_PROC_PID_RUSAGE)
if(HAVE_PROC_PID_RUSAGE)
    list(APPEND CMAKE_REQUIRED_LIBRARIES proc)
endif()

if (LLVM_ENABLE_DOXYGEN)
  message(STATUS "Doxygen: enabled")
endif()

if(SWIFT_ENABLE_DISPATCH)
  include(Libdispatch)
endif()

# Add all of the subdirectories, where we actually do work.

###############
# PLEASE READ #
###############
#
# We have to include stdlib/ before tools/.
# Do not move add_subdirectory(stdlib) after add_subdirectory(tools)!
#
# We must include stdlib/ before tools/ because stdlib/CMakeLists.txt
# declares the swift-stdlib-* set of targets. These targets will then
# implicitly depend on any targets declared with IS_STDLIB.
#
# https://github.com/apple/swift/issues/48534
if(SWIFT_BUILD_STDLIB)
  add_subdirectory(stdlib)
else()
  set(SWIFT_STDLIB_SOURCE_DIR "${CMAKE_CURRENT_SOURCE_DIR}/stdlib")
  # Some of the things below depend on the threading library
  add_subdirectory(stdlib/public/Threading)

  if(SWIFT_BUILD_STDLIB_EXTRA_TOOLCHAIN_CONTENT)
    add_subdirectory(stdlib/toolchain)

    if(SWIFT_BUILD_STDLIB_CXX_MODULE)
      add_subdirectory(stdlib/public/Cxx)
    endif()
  endif()

  # Some tools (e.g. swift-reflection-dump) rely on a host swiftRemoteInspection,
  # so ensure we build that when building tools.
  if(SWIFT_INCLUDE_TOOLS OR SWIFT_BUILD_STDLIB_CXX_MODULE)
    add_subdirectory(stdlib/public/SwiftShims/swift/shims)
  endif()

  # We might want to build Remote Mirror separately
  if(SWIFT_BUILD_REMOTE_MIRROR)
    add_subdirectory(stdlib/public/LLVMSupport)
    add_subdirectory(stdlib/public/Demangling)
    add_subdirectory(stdlib/public/RemoteInspection)
    add_subdirectory(stdlib/public/SwiftRemoteMirror)
  endif()

  # We might also want to build the things in libexec seaprately
  if(SWIFT_BUILD_LIBEXEC)
    add_subdirectory(stdlib/public/libexec)
  endif()
endif()

if(SWIFT_INCLUDE_APINOTES)
  add_subdirectory(apinotes)
endif()

add_subdirectory(include)

if(SWIFT_INCLUDE_TOOLS)
<<<<<<< HEAD

  # TODO Remove this once release/5.9 is done and we can finish migrating Swift
  #      off of `llvm::None`/`llvm::Optional`, and `llvm::makeArrayRef`.
  # This is to silence the avalanche of deprecation warnings from LLVM headers
  # until we can actually do something about them. This is nasty, but it's
  # better than losing context due to the sheer number in-actionable deprecation
  # warnings or the massive number of merge-conflicts we would get otherwise.
  add_definitions(-DSWIFT_TARGET)
=======
  # Include 'swift-syntax'.
  # This is a function because we want to set some 'CMAKE_*' variables temporarily.'
  # TODO: Replace this with 'block()' after CMake 3.25
  function(include_swift_syntax)
    if(NOT SWIFT_BUILD_SWIFT_SYNTAX)
      return()
    endif()
    if(NOT EXISTS "${SWIFT_PATH_TO_SWIFT_SYNTAX_SOURCE}")
      message(SEND_ERROR "swift-syntax is required to build the Swift compiler. Please run update-checkout or specify SWIFT_PATH_TO_SWIFT_SYNTAX_SOURCE")
      return()
    endif()

    set(CMAKE_Swift_COMPILER_TARGET ${SWIFT_HOST_TRIPLE})
    set(BUILD_SHARED_LIBS ON)
    # All libraries in 'swift-syntax' goes to 'lib/swift/host'.
    set(CMAKE_LIBRARY_OUTPUT_DIRECTORY "${SWIFT_HOST_LIBRARIES_DEST_DIR}")
    set(CMAKE_ARCHIVE_OUTPUT_DIRECTORY "${SWIFT_HOST_LIBRARIES_DEST_DIR}")
    if(SWIFT_HOST_VARIANT_SDK MATCHES "LINUX|ANDROID|OPENBSD|FREEBSD")
      set(SWIFT_HOST_LIBRARIES_RPATH "$ORIGIN;$ORIGIN/../${SWIFT_SDK_${SWIFT_HOST_VARIANT_SDK}_LIB_SUBDIR}")
    endif()

    FetchContent_Declare(SwiftSyntax
      SOURCE_DIR "${SWIFT_PATH_TO_SWIFT_SYNTAX_SOURCE}"
    )
    FetchContent_MakeAvailable(SwiftSyntax)
  endfunction()
  include_swift_syntax()
>>>>>>> 5ced53e9

  add_subdirectory(lib)

  # SwiftCompilerSources must come before "tools".
  # It adds swift module names to the global property "swift_compiler_modules"
  # which is used in add_swift_host_tool for the lldb workaround.
  add_subdirectory(SwiftCompilerSources)

  # Always include this after including stdlib/!
  # Refer to the large comment above the add_subdirectory(stdlib) call.
  # https://github.com/apple/swift/issues/48534
  add_subdirectory(tools)

  # Localization targets are configured in a way that assume the swift
  # frontend is being built, so trying to include them for other builds
  # (like stdlib) fail!
  #
  # Diagnostics information is only useful for the frontend compiler
  # anyway, so let's only include it if the compiler is being built,
  # which at the moment seems like if SWIFT_INCLUDE_TOOLS is defined.
  add_subdirectory(localization)
endif()

add_subdirectory(utils)

add_subdirectory(userdocs)

if ("${CMAKE_SYSTEM_NAME}" STREQUAL "Darwin")
  if(SWIFT_BUILD_PERF_TESTSUITE)
    add_subdirectory(benchmark)
  endif()
endif()

if(SWIFT_INCLUDE_TESTS)
  add_subdirectory(test)
  add_subdirectory(unittests)
endif()
if(SWIFT_INCLUDE_DOCS)
  add_subdirectory(docs)
endif()

add_subdirectory(cmake/modules)

swift_install_in_component(FILES "LICENSE.txt"
                           DESTINATION "share/swift"
                           COMPONENT license)

# Add a documentation target so that documentation shows up in the
# Xcode project.
if(XCODE)
  add_custom_target(Documentation
      SOURCES
        README.md
        docs)

  file(GLOB SWIFT_TOPLEVEL_HEADERS
      ${CMAKE_CURRENT_SOURCE_DIR}/include/swift${dir}/*.h
      ${CMAKE_CURRENT_SOURCE_DIR}/include/swift${dir}/*.td
      ${CMAKE_CURRENT_SOURCE_DIR}/include/swift${dir}/*.def)
  add_custom_target(Miscellaneous
      SOURCES ${SWIFT_TOPLEVEL_HEADERS})
endif()<|MERGE_RESOLUTION|>--- conflicted
+++ resolved
@@ -1321,7 +1321,6 @@
 add_subdirectory(include)
 
 if(SWIFT_INCLUDE_TOOLS)
-<<<<<<< HEAD
 
   # TODO Remove this once release/5.9 is done and we can finish migrating Swift
   #      off of `llvm::None`/`llvm::Optional`, and `llvm::makeArrayRef`.
@@ -1330,7 +1329,7 @@
   # better than losing context due to the sheer number in-actionable deprecation
   # warnings or the massive number of merge-conflicts we would get otherwise.
   add_definitions(-DSWIFT_TARGET)
-=======
+
   # Include 'swift-syntax'.
   # This is a function because we want to set some 'CMAKE_*' variables temporarily.'
   # TODO: Replace this with 'block()' after CMake 3.25
@@ -1358,7 +1357,6 @@
     FetchContent_MakeAvailable(SwiftSyntax)
   endfunction()
   include_swift_syntax()
->>>>>>> 5ced53e9
 
   add_subdirectory(lib)
 
