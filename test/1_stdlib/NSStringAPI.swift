// RUN: rm -rf %t
// RUN: mkdir -p %t
// RUN: %target-build-swift %s -o %t/a.out
// RUN: %target-run %t/a.out
// REQUIRES: executable_test

// REQUIRES: objc_interop

//
// Tests for the NSString APIs as exposed by String
//

import StdlibUnittest
import Foundation
import StdlibUnittestFoundationExtras

// The most simple subclass of NSString that CoreFoundation does not know
// about.
class NonContiguousNSString : NSString {
  required init(coder aDecoder: NSCoder) {
    fatalError("don't call this initializer")
  }

  override init() { 
    _value = []
    super.init() 
  }

  init(_ value: [UInt16]) {
    _value = value
    super.init()
  }

  @objc override func copy(zone zone: NSZone) -> AnyObject {
    // Ensure that copying this string produces a class that CoreFoundation
    // does not know about.
    return self
  }

  @objc override var length: Int {
    return _value.count
  }

  @objc override func characterAt(index: Int) -> unichar {
    return _value[index]
  }

  var _value: [UInt16]
}

let temporaryFileContents =
  "Lorem ipsum dolor sit amet, consectetur adipisicing elit,\n" +
  "sed do eiusmod tempor incididunt ut labore et dolore magna\n" +
  "aliqua.\n"

func createNSStringTemporaryFile()
  -> (existingPath: String, nonExistentPath: String) {
  let existingPath =
    createTemporaryFile("NSStringAPIs.", ".txt", temporaryFileContents)
  let nonExistentPath = existingPath + "-NoNeXiStEnT"
  return (existingPath, nonExistentPath)
}

var NSStringAPIs = TestSuite("NSStringAPIs")

NSStringAPIs.test("Encodings") {
  let availableEncodings: [NSStringEncoding] = String.availableStringEncodings()
  expectNotEqual(0, availableEncodings.count)

  let defaultCStringEncoding = String.defaultCStringEncoding()
  expectTrue(availableEncodings.contains(defaultCStringEncoding))

  expectNotEqual("", String.localizedNameOfStringEncoding(NSUTF8StringEncoding))
}

NSStringAPIs.test("NSStringEncoding") {
  // Make sure NSStringEncoding and its values are type-compatible.
  var enc: NSStringEncoding
  enc = NSWindowsCP1250StringEncoding
  enc = NSUTF32LittleEndianStringEncoding
  enc = NSUTF32BigEndianStringEncoding
  enc = NSASCIIStringEncoding
  enc = NSUTF8StringEncoding
}

NSStringAPIs.test("localizedStringWithFormat(_:...)") {
  var world: NSString = "world"
  expectEqual("Hello, world!%42", String.localizedStringWithFormat(
    "Hello, %@!%%%ld", world, 42))

  withOverriddenNSLocaleCurrentLocale("en_US") {
    expectEqual("0.5", String.localizedStringWithFormat("%g", 0.5))
  }

  withOverriddenNSLocaleCurrentLocale("uk") {
    expectEqual("0,5", String.localizedStringWithFormat("%g", 0.5))
  }
}

NSStringAPIs.test("init(contentsOfFile:encoding:error:)") {
  let (existingPath, nonExistentPath) = createNSStringTemporaryFile()

  do {
    let content = try String(
      contentsOfFile: existingPath, encoding: NSASCIIStringEncoding)
    expectEqual(
      "Lorem ipsum dolor sit amet, consectetur adipisicing elit,",
      content._lines[0])
  } catch {
    expectUnreachableCatch(error)
  }

  do {
    let content = try String(
      contentsOfFile: nonExistentPath, encoding: NSASCIIStringEncoding)
    expectUnreachable()
  } catch {
  }
}

NSStringAPIs.test("init(contentsOfFile:usedEncoding:error:)") {
  let (existingPath, nonExistentPath) = createNSStringTemporaryFile()

  do {
    var usedEncoding: NSStringEncoding = 0
    let content = try String(
      contentsOfFile: existingPath, usedEncoding: &usedEncoding)
    expectNotEqual(0, usedEncoding)
    expectEqual(
      "Lorem ipsum dolor sit amet, consectetur adipisicing elit,",
      content._lines[0])
  } catch {
    expectUnreachableCatch(error)
  }

  var usedEncoding: NSStringEncoding = 0
  do {
    _ = try String(contentsOfFile: nonExistentPath)
    expectUnreachable()
  } catch {
    expectEqual(0, usedEncoding)
  }
}


NSStringAPIs.test("init(contentsOf:encoding:error:)") {
  let (existingPath, nonExistentPath) = createNSStringTemporaryFile()
  let existingURL = NSURL(string: "file://" + existingPath)!
  let nonExistentURL = NSURL(string: "file://" + nonExistentPath)!
  do {
    let content = try String(
      contentsOf: existingURL, encoding: NSASCIIStringEncoding)
    expectEqual(
      "Lorem ipsum dolor sit amet, consectetur adipisicing elit,",
      content._lines[0])
  } catch {
    expectUnreachableCatch(error)
  }

  do {
    _ = try String(contentsOf: nonExistentURL, encoding: NSASCIIStringEncoding)
    expectUnreachable()
  } catch {
  }
}

NSStringAPIs.test("init(contentsOf:usedEncoding:error:)") {
  let (existingPath, nonExistentPath) = createNSStringTemporaryFile()
  let existingURL = NSURL(string: "file://" + existingPath)!
  let nonExistentURL = NSURL(string: "file://" + nonExistentPath)!
  do {
    var usedEncoding: NSStringEncoding = 0
    let content = try String(
      contentsOf: existingURL, usedEncoding: &usedEncoding)

    expectNotEqual(0, usedEncoding)
    expectEqual(
      "Lorem ipsum dolor sit amet, consectetur adipisicing elit,",
      content._lines[0])
  } catch {
    expectUnreachableCatch(error)
  }

  var usedEncoding: NSStringEncoding = 0
  do {
    _ = try String(contentsOf: nonExistentURL, usedEncoding: &usedEncoding)
    expectUnreachable()
  } catch {
    expectEqual(0, usedEncoding)
  }
}

NSStringAPIs.test("init(cString_:encoding:)") {
  expectOptionalEqual("foo, a basmati bar!",
      String(cString: 
          "foo, a basmati bar!", encoding: String.defaultCStringEncoding()))
}

NSStringAPIs.test("init(utF8String:)") {
  var s = "foo あいう"
  var up = UnsafeMutablePointer<UInt8>.alloc(100)
  var i = 0
  for b in s.utf8 {
    up[i] = b
    i++
  }
  up[i] = 0
  expectOptionalEqual(s, String(utf8String: UnsafePointer(up)))
  up.dealloc(100)
}

NSStringAPIs.test("canBeConvertedToEncoding(_:)") {
  expectTrue("foo".canBeConvertedToEncoding(NSASCIIStringEncoding))
  expectFalse("あいう".canBeConvertedToEncoding(NSASCIIStringEncoding))
}

NSStringAPIs.test("capitalized") {
  expectEqual("Foo Foo Foo Foo", "foo Foo fOO FOO".capitalized)
  expectEqual("Жжж", "жжж".capitalized)
}

NSStringAPIs.test("localizedCapitalized") {
  if #available(OSX 10.11, iOS 9.0, *) {
    withOverriddenNSLocaleCurrentLocale("en") { () -> Void in
      expectEqual(
        "Foo Foo Foo Foo",
        "foo Foo fOO FOO".localizedCapitalized)
      expectEqual("Жжж", "жжж".localizedCapitalized)
      return ()
    }

    //
    // Special casing.
    //

    // U+0069 LATIN SMALL LETTER I
    // to upper case:
    // U+0049 LATIN CAPITAL LETTER I
    withOverriddenNSLocaleCurrentLocale("en") {
      expectEqual("Iii Iii", "iii III".localizedCapitalized)
    }

    // U+0069 LATIN SMALL LETTER I
    // to upper case in Turkish locale:
    // U+0130 LATIN CAPITAL LETTER I WITH DOT ABOVE
    withOverriddenNSLocaleCurrentLocale("tr") {
      expectEqual("\u{0130}ii Iıı", "iii III".localizedCapitalized)
    }
  }
}

/// Checks that executing the operation in the locale with the given
/// `localeID` (or if `localeID` is `nil`, the current locale) gives
/// the expected result, and that executing the operation with a nil
/// locale gives the same result as explicitly passing the system
/// locale.
///
/// - Parameter expected: the expected result when the operation is
///   executed in the given localeID
func expectLocalizedEquality(
  expected: String,
  _ op: (_: NSLocale?)->String,
  _ localeID: String? = nil,
  @autoclosure _ message: ()->String = "",
  showFrame: Bool = true,
  stackTrace: SourceLocStack = SourceLocStack(),  
  file: String = __FILE__, line: UInt = __LINE__
) {
  let trace = stackTrace.pushIf(showFrame, file: file, line: line)

  let locale = localeID.map {
    NSLocale(localeIdentifier: $0)
  } ?? NSLocale.current()
  
  expectEqual(
    expected, op(locale),
    message(), stackTrace: trace)
  
  expectEqual(
    op(NSLocale.system()), op(nil),
    message(), stackTrace: trace)
}

NSStringAPIs.test("capitalizedStringWith(_:)") {
  expectLocalizedEquality(
    "Foo Foo Foo Foo",
    "foo Foo fOO FOO".capitalizedStringWith)
  
  expectLocalizedEquality("Жжж","жжж".capitalizedStringWith)

  expectEqual(
    "Foo Foo Foo Foo",
    "foo Foo fOO FOO".capitalizedStringWith(nil))
  expectEqual("Жжж", "жжж".capitalizedStringWith(nil))

  //
  // Special casing.
  //

  // U+0069 LATIN SMALL LETTER I
  // to upper case:
  // U+0049 LATIN CAPITAL LETTER I
  expectLocalizedEquality(
    "Iii Iii",
    "iii III".capitalizedStringWith, "en")

  // U+0069 LATIN SMALL LETTER I
  // to upper case in Turkish locale:
  // U+0130 LATIN CAPITAL LETTER I WITH DOT ABOVE
  expectLocalizedEquality(
    "İii Iıı",
    "iii III".capitalizedStringWith, "tr")
}

NSStringAPIs.test("caseInsensitiveCompare(_:)") {
  expectEqual(NSComparisonResult.OrderedSame,
      "abCD".caseInsensitiveCompare("AbCd"))
  expectEqual(NSComparisonResult.OrderedAscending,
      "abCD".caseInsensitiveCompare("AbCdE"))

  expectEqual(NSComparisonResult.OrderedSame,
      "абвг".caseInsensitiveCompare("АбВг"))
  expectEqual(NSComparisonResult.OrderedAscending,
      "абВГ".caseInsensitiveCompare("АбВгД"))
}

NSStringAPIs.test("commonPrefixWith(_:options:)") {
  expectEqual("ab",
      "abcd".commonPrefixWith("abdc", options: []))
  expectEqual("abC",
      "abCd".commonPrefixWith("abce", options: .CaseInsensitiveSearch))

  expectEqual("аб",
      "абвг".commonPrefixWith("абгв", options: []))
  expectEqual("абВ",
      "абВг".commonPrefixWith("абвд", options: .CaseInsensitiveSearch))
}

NSStringAPIs.test("compare(_:options:range:locale:)") {
  expectEqual(NSComparisonResult.OrderedSame,
      "abc".compare("abc"))
  expectEqual(NSComparisonResult.OrderedAscending,
      "абв".compare("где"))

  expectEqual(NSComparisonResult.OrderedSame,
      "abc".compare("abC", options: .CaseInsensitiveSearch))
  expectEqual(NSComparisonResult.OrderedSame,
      "абв".compare("абВ", options: .CaseInsensitiveSearch))

  do {
    let s = "abcd"
    let r = s.startIndex.successor()..<s.endIndex
    expectEqual(NSComparisonResult.OrderedSame,
        s.compare("bcd", range: r))
  }
  do {
    let s = "абвг"
    let r = s.startIndex.successor()..<s.endIndex
    expectEqual(NSComparisonResult.OrderedSame,
        s.compare("бвг", range: r))
  }

  expectEqual(NSComparisonResult.OrderedSame,
      "abc".compare("abc", locale: NSLocale.current()))
  expectEqual(NSComparisonResult.OrderedSame,
      "абв".compare("абв", locale: NSLocale.current()))
}

NSStringAPIs.test("completePathInto(_:caseSensitive:matchesInto:filterTypes)") {
  let (existingPath, nonExistentPath) = createNSStringTemporaryFile()
<<<<<<< HEAD
  if true {
    var count = nonExistentPath.completePathInto(caseSensitive: false)
=======
  do {
    var count = nonExistentPath.completePathIntoString(caseSensitive: false)
>>>>>>> 1ba7b5d9
    expectEqual(0, count)
  }

  do {
    var outputName = "None Found"
    var count = nonExistentPath.completePathInto(
        &outputName, caseSensitive: false)

    expectEqual(0, count)
    expectEqual("None Found", outputName)
  }

  do {
    var outputName = "None Found"
    var outputArray: [String] = [ "foo", "bar" ]
    var count = nonExistentPath.completePathInto(
        &outputName, caseSensitive: false, matchesInto: &outputArray)

    expectEqual(0, count)
    expectEqual("None Found", outputName)
    expectEqual([ "foo", "bar" ], outputArray)
  }

<<<<<<< HEAD
  if true {
    var count = existingPath.completePathInto(caseSensitive: false)
=======
  do {
    var count = existingPath.completePathIntoString(caseSensitive: false)
>>>>>>> 1ba7b5d9
    expectEqual(1, count)
  }

  do {
    var outputName = "None Found"
    var count = existingPath.completePathInto(
        &outputName, caseSensitive: false)

    expectEqual(1, count)
    expectEqual(existingPath, outputName)
  }

  do {
    var outputName = "None Found"
    var outputArray: [String] = [ "foo", "bar" ]
    var count = existingPath.completePathInto(
        &outputName, caseSensitive: false, matchesInto: &outputArray)

    expectEqual(1, count)
    expectEqual(existingPath, outputName)
    expectEqual([ existingPath ], outputArray)
  }

  do {
    var outputName = "None Found"
    var count = existingPath.completePathInto(
        &outputName, caseSensitive: false, filterTypes: [ "txt" ])

    expectEqual(1, count)
    expectEqual(existingPath, outputName)
  }
}

NSStringAPIs.test("componentsSeparatedByCharactersIn(_:)") {
  expectEqual([ "" ], "".componentsSeparatedByCharactersIn(
    NSCharacterSet.decimalDigit()))

  expectEqual(
    [ "абв", "", "あいう", "abc" ],
    "абв12あいう3abc".componentsSeparatedByCharactersIn(
        NSCharacterSet.decimalDigit()))

  expectEqual(
    [ "абв", "", "あいう", "abc" ],
    "абв\u{1F601}\u{1F602}あいう\u{1F603}abc"
      .componentsSeparatedByCharactersIn(
        NSCharacterSet(charactersIn: "\u{1F601}\u{1F602}\u{1F603}")))

  // Performs Unicode scalar comparison.
  expectEqual(
    [ "abcし\u{3099}def" ],
    "abcし\u{3099}def".componentsSeparatedByCharactersIn(
      NSCharacterSet(charactersIn: "\u{3058}")))
}

NSStringAPIs.test("componentsSeparatedBy(_:)") {
  expectEqual([ "" ], "".componentsSeparatedBy("//"))

  expectEqual(
    [ "абв", "あいう", "abc" ],
    "абв//あいう//abc".componentsSeparatedBy("//"))

  // Performs normalization.
  expectEqual(
    [ "abc", "def" ],
    "abcし\u{3099}def".componentsSeparatedBy("\u{3058}"))
}

NSStringAPIs.test("cStringUsingEncoding(_:)") {
  expectEmpty("абв".cStringUsingEncoding(NSASCIIStringEncoding))

  let expectedBytes: [UInt8] = [ 0xd0, 0xb0, 0xd0, 0xb1, 0xd0, 0xb2, 0 ]
  var expectedStr: [CChar] = expectedBytes.map { CChar(bitPattern: $0) }
  expectEqual(expectedStr,
      "абв".cStringUsingEncoding(NSUTF8StringEncoding)!)
}

NSStringAPIs.test("dataUsingEncoding(_:allowLossyConversion:)") {
  expectEmpty("あいう".dataUsingEncoding(NSASCIIStringEncoding, allowLossyConversion: false))

  do {
    let data = "あいう".dataUsingEncoding(NSUTF8StringEncoding)
    let bytes = Array(
      UnsafeBufferPointer(
        start: UnsafePointer<UInt8>(data!.bytes), count: data!.length))
    let expectedBytes: [UInt8] = [
      0xe3, 0x81, 0x82, 0xe3, 0x81, 0x84, 0xe3, 0x81, 0x86
    ]
    expectEqualSequence(expectedBytes, bytes)
  }
}

NSStringAPIs.test("initWithData(_:encoding:)") {
  let bytes: [UInt8] = [0xe3, 0x81, 0x82, 0xe3, 0x81, 0x84, 0xe3, 0x81, 0x86]
  let data = NSData(bytes: bytes, length: bytes.count)
  
  expectEmpty(String(data: data, encoding: NSNonLossyASCIIStringEncoding))
  
  expectEqualSequence(
    "あいう".characters, 
    String(data: data, encoding: NSUTF8StringEncoding)!.characters)
}

NSStringAPIs.test("decomposedStringWithCanonicalMapping") {
  expectEqual("abc", "abc".decomposedStringWithCanonicalMapping)
  expectEqual("\u{305f}\u{3099}くてん", "だくてん".decomposedStringWithCanonicalMapping)
  expectEqual("\u{ff80}\u{ff9e}ｸﾃﾝ", "ﾀﾞｸﾃﾝ".decomposedStringWithCanonicalMapping)
}

NSStringAPIs.test("decomposedStringWithCompatibilityMapping") {
  expectEqual("abc", "abc".decomposedStringWithCompatibilityMapping)
  expectEqual("\u{30bf}\u{3099}クテン", "ﾀﾞｸﾃﾝ".decomposedStringWithCompatibilityMapping)
}

NSStringAPIs.test("enumerateLines(_:)") {
  var lines: [String] = []
  "abc\n\ndefghi\njklm".enumerateLines {
    (line: String, inout stop: Bool)
  in
    lines.append(line)
    if lines.count == 3 {
      stop = true
    }
  }
  expectEqual([ "abc", "", "defghi" ], lines)
}

NSStringAPIs.test("enumerateLinguisticTagsIn(_:scheme:options:orthography:_:") {
  let s = "Абв. Глокая куздра штеко будланула бокра и кудрячит бокрёнка. Абв."
  let startIndex = s.startIndex.advancedBy(5)
  let endIndex = s.startIndex.advancedBy(62)
  var tags: [String] = []
  var tokens: [String] = []
  var sentences: [String] = []
  s.enumerateLinguisticTagsIn(startIndex..<endIndex,
      scheme: NSLinguisticTagSchemeTokenType,
      options: [],
      orthography: nil) {
    (tag: String, tokenRange: Range<String.Index>, sentenceRange: Range<String.Index>, inout stop: Bool)
  in
    tags.append(tag)
    tokens.append(s[tokenRange])
    sentences.append(s[sentenceRange])
    if tags.count == 3 {
      stop = true
    }
  }
  expectEqual(
      [ NSLinguisticTagWord, NSLinguisticTagWhitespace,
        NSLinguisticTagWord ],
      tags)
  expectEqual([ "Глокая", " ", "куздра" ], tokens)
  let sentence = s[startIndex..<endIndex]
  expectEqual([ sentence, sentence, sentence ], sentences)
}

NSStringAPIs.test("enumerateSubstringsIn(_:options:_:)") {
  let s = "え\u{304b}\u{3099}お\u{263a}\u{fe0f}😀😊"
  let startIndex = s.startIndex.advancedBy(1)
  let endIndex = s.startIndex.advancedBy(5)
  do {
    var substrings: [String] = []
    s.enumerateSubstringsIn(startIndex..<endIndex,
      options: NSStringEnumerationOptions.ByComposedCharacterSequences) {
      (substring: String?, substringRange: Range<String.Index>,
       enclosingRange: Range<String.Index>, inout stop: Bool)
    in
      substrings.append(substring!)
      expectEqual(substring, s[substringRange])
      expectEqual(substring, s[enclosingRange])
    }
    expectEqual([ "\u{304b}\u{3099}", "お", "☺️", "😀" ], substrings)
  }
  do {
    var substrings: [String] = []
    s.enumerateSubstringsIn(startIndex..<endIndex,
      options: [.ByComposedCharacterSequences, .SubstringNotRequired]) {
      (substring_: String?, substringRange: Range<String.Index>,
       enclosingRange: Range<String.Index>, inout stop: Bool)
    in
      expectEmpty(substring_)
      let substring = s[substringRange]
      substrings.append(substring)
      expectEqual(substring, s[enclosingRange])
    }
    expectEqual([ "\u{304b}\u{3099}", "お", "☺️", "😀" ], substrings)
  }
}

NSStringAPIs.test("fastestEncoding") {
  let availableEncodings: [NSStringEncoding] = String.availableStringEncodings()
  expectTrue(availableEncodings.contains("abc".fastestEncoding))
}

NSStringAPIs.test("getBytes(_:maxLength:usedLength:encoding:options:range:remainingRange:)") {
  let s = "abc абв def где gh жз zzz"
  let startIndex = s.startIndex.advancedBy(8)
  let endIndex = s.startIndex.advancedBy(22)
  do {
    // 'maxLength' is limiting.
    let bufferLength = 100
    var expectedStr: [UInt8] = Array("def где ".utf8)
    while (expectedStr.count != bufferLength) {
      expectedStr.append(0xff)
    }
    var buffer = [UInt8](repeating: 0xff, count: bufferLength)
    var usedLength = 0
    var remainingRange = startIndex..<endIndex
    var result = s.getBytes(&buffer, maxLength: 11, usedLength: &usedLength,
        encoding: NSUTF8StringEncoding,
        options: [],
        range: startIndex..<endIndex, remainingRange: &remainingRange)
    expectTrue(result)
    expectEqualSequence(expectedStr, buffer)
    expectEqual(11, usedLength)
    expectEqual(remainingRange.startIndex, startIndex.advancedBy(8))
    expectEqual(remainingRange.endIndex, endIndex)
  }
  do {
    // 'bufferLength' is limiting.  Note that the buffer is not filled
    // completely, since doing that would break a UTF sequence.
    let bufferLength = 5
    var expectedStr: [UInt8] = Array("def ".utf8)
    while (expectedStr.count != bufferLength) {
      expectedStr.append(0xff)
    }
    var buffer = [UInt8](repeating: 0xff, count: bufferLength)
    var usedLength = 0
    var remainingRange = startIndex..<endIndex
    var result = s.getBytes(&buffer, maxLength: 11, usedLength: &usedLength,
        encoding: NSUTF8StringEncoding,
        options: [],
        range: startIndex..<endIndex, remainingRange: &remainingRange)
    expectTrue(result)
    expectEqualSequence(expectedStr, buffer)
    expectEqual(4, usedLength)
    expectEqual(remainingRange.startIndex, startIndex.advancedBy(4))
    expectEqual(remainingRange.endIndex, endIndex)
  }
  do {
    // 'range' is converted completely.
    let bufferLength = 100
    var expectedStr: [UInt8] = Array("def где gh жз ".utf8)
    while (expectedStr.count != bufferLength) {
      expectedStr.append(0xff)
    }
    var buffer = [UInt8](repeating: 0xff, count: bufferLength)
    var usedLength = 0
    var remainingRange = startIndex..<endIndex
    var result = s.getBytes(&buffer, maxLength: bufferLength,
        usedLength: &usedLength, encoding: NSUTF8StringEncoding,
        options: [],
        range: startIndex..<endIndex, remainingRange: &remainingRange)
    expectTrue(result)
    expectEqualSequence(expectedStr, buffer)
    expectEqual(19, usedLength)
    expectEqual(remainingRange.startIndex, endIndex)
    expectEqual(remainingRange.endIndex, endIndex)
  }
  do {
    // Inappropriate encoding.
    let bufferLength = 100
    var expectedStr: [UInt8] = Array("def ".utf8)
    while (expectedStr.count != bufferLength) {
      expectedStr.append(0xff)
    }
    var buffer = [UInt8](repeating: 0xff, count: bufferLength)
    var usedLength = 0
    var remainingRange = startIndex..<endIndex
    var result = s.getBytes(&buffer, maxLength: bufferLength,
        usedLength: &usedLength, encoding: NSASCIIStringEncoding,
        options: [],
        range: startIndex..<endIndex, remainingRange: &remainingRange)
    expectTrue(result)
    expectEqualSequence(expectedStr, buffer)
    expectEqual(4, usedLength)
    expectEqual(remainingRange.startIndex, startIndex.advancedBy(4))
    expectEqual(remainingRange.endIndex, endIndex)
  }
}

NSStringAPIs.test("getCString(_:maxLength:encoding:)") {
  var s = "abc あかさた"
  do {
    // The largest buffer that can not accommodate the string plus null terminator.
    let bufferLength = 16
    var buffer = Array(
      repeating: CChar(bitPattern: 0xff), count: bufferLength)
    let result = s.getCString(&buffer, maxLength: 100,
      encoding: NSUTF8StringEncoding)
    expectFalse(result)
  }
  do {
    // The smallest buffer where the result can fit.
    let bufferLength = 17
    var expectedStr = "abc あかさた\0".utf8.map { CChar(bitPattern: $0) }
    while (expectedStr.count != bufferLength) {
      expectedStr.append(CChar(bitPattern: 0xff))
    }
    var buffer = Array(
      repeating: CChar(bitPattern: 0xff), count: bufferLength)
    let result = s.getCString(&buffer, maxLength: 100,
      encoding: NSUTF8StringEncoding)
    expectTrue(result)
    expectEqualSequence(expectedStr, buffer)
  }
  do {
    // Limit buffer size with 'maxLength'.
    let bufferLength = 100
    var buffer = Array(
      repeating: CChar(bitPattern: 0xff), count: bufferLength)
    let result = s.getCString(&buffer, maxLength: 8,
      encoding: NSUTF8StringEncoding)
    expectFalse(result)
  }
  do {
    // String with unpaired surrogates.
    let illFormedUTF16 = NonContiguousNSString([ 0xd800 ]) as String
    let bufferLength = 100
    var buffer = Array(
      repeating: CChar(bitPattern: 0xff), count: bufferLength)
    let result = illFormedUTF16.getCString(&buffer, maxLength: 100,
      encoding: NSUTF8StringEncoding)
    expectFalse(result)
  }
}

NSStringAPIs.test("getLineStart(_:end:contentsEnd:forRange:)") {
  let s = "Глокая куздра\nштеко будланула\nбокра и кудрячит\nбокрёнка."
  let r = s.startIndex.advancedBy(16)..<s.startIndex.advancedBy(35)
  do {
    var outStartIndex = s.startIndex
    var outLineEndIndex = s.startIndex
    var outContentsEndIndex = s.startIndex
    s.getLineStart(&outStartIndex, end: &outLineEndIndex,
        contentsEnd: &outContentsEndIndex, forRange: r)
    expectEqual("штеко будланула\nбокра и кудрячит\n",
        s[outStartIndex..<outLineEndIndex])
    expectEqual("штеко будланула\nбокра и кудрячит",
        s[outStartIndex..<outContentsEndIndex])
  }
}

NSStringAPIs.test("getParagraphStart(_:end:contentsEnd:forRange:)") {
  let s = "Глокая куздра\nштеко будланула\u{2028}бокра и кудрячит\u{2028}бокрёнка.\n Абв."
  let r = s.startIndex.advancedBy(16)..<s.startIndex.advancedBy(35)
  do {
    var outStartIndex = s.startIndex
    var outEndIndex = s.startIndex
    var outContentsEndIndex = s.startIndex
    s.getParagraphStart(&outStartIndex, end: &outEndIndex,
        contentsEnd: &outContentsEndIndex, forRange: r)
    expectEqual("штеко будланула\u{2028}бокра и кудрячит\u{2028}бокрёнка.\n",
        s[outStartIndex..<outEndIndex])
    expectEqual("штеко будланула\u{2028}бокра и кудрячит\u{2028}бокрёнка.",
        s[outStartIndex..<outContentsEndIndex])
  }
}

NSStringAPIs.test("hash") {
  var s: String = "abc"
  var nsstr: NSString = "abc"
  expectEqual(nsstr.hash, s.hash)
}

NSStringAPIs.test("init(bytes:encoding:)") {
  var s: String = "abc あかさた"
  expectOptionalEqual(
    s, String(bytes: s.utf8, encoding: NSUTF8StringEncoding))

  /*
  FIXME: Test disabled because the NSString documentation is unclear about
  what should actually happen in this case.

  expectEmpty(String(bytes: bytes, length: bytes.count,
      encoding: NSASCIIStringEncoding))
  */

  // FIXME: add a test where this function actually returns nil.
}

NSStringAPIs.test("init(bytesNoCopy:length:encoding:freeWhenDone:)") {
  var s: String = "abc あかさた"
  var bytes: [UInt8] = Array(s.utf8)
  expectOptionalEqual(s, String(bytesNoCopy: &bytes,
      length: bytes.count, encoding: NSUTF8StringEncoding,
      freeWhenDone: false))

  /*
  FIXME: Test disabled because the NSString documentation is unclear about
  what should actually happen in this case.

  expectEmpty(String(bytesNoCopy: &bytes, length: bytes.count,
      encoding: NSASCIIStringEncoding, freeWhenDone: false))
  */

  // FIXME: add a test where this function actually returns nil.
}

NSStringAPIs.test("init(utf16CodeUnits:count:)") {
  let expected = "abc абв \u{0001F60A}"
  let chars: [unichar] = Array(expected.utf16)

  expectEqual(expected, String(utf16CodeUnits: chars, count: chars.count))
}

NSStringAPIs.test("init(utf16CodeUnitsNoCopy:count:freeWhenDone:)") {
  let expected = "abc абв \u{0001F60A}"
  let chars: [unichar] = Array(expected.utf16)

  expectEqual(expected, String(utf16CodeUnitsNoCopy: chars,
      count: chars.count, freeWhenDone: false))
}

NSStringAPIs.test("init(format:_:...)") {
  expectEqual("", String(format: ""))
  expectEqual(
    "abc абв \u{0001F60A}", String(format: "abc абв \u{0001F60A}"))

  let world: NSString = "world"
  expectEqual("Hello, world!%42",
      String(format: "Hello, %@!%%%ld", world, 42))

  // test for rdar://problem/18317906
  expectEqual("3.12", String(format: "%.2f", 3.123456789))
  expectEqual("3.12", NSString(format: "%.2f", 3.123456789))
}

NSStringAPIs.test("init(format:arguments:)") {
  expectEqual("", String(format: "", arguments: []))
  expectEqual(
    "abc абв \u{0001F60A}",
    String(format: "abc абв \u{0001F60A}", arguments: []))

  let world: NSString = "world"
  let args: [CVarArgType] = [ world, 42 ]
  expectEqual("Hello, world!%42",
      String(format: "Hello, %@!%%%ld", arguments: args))
}

NSStringAPIs.test("init(format:locale:_:...)") {
  var world: NSString = "world"
  expectEqual("Hello, world!%42", String(format: "Hello, %@!%%%ld",
      locale: nil, world, 42))
  expectEqual("Hello, world!%42", String(format: "Hello, %@!%%%ld",
      locale: NSLocale.system(), world, 42))
}

NSStringAPIs.test("init(format:locale:arguments:)") {
  let world: NSString = "world"
  let args: [CVarArgType] = [ world, 42 ]
  expectEqual("Hello, world!%42", String(format: "Hello, %@!%%%ld",
      locale: nil, arguments: args))
  expectEqual("Hello, world!%42", String(format: "Hello, %@!%%%ld",
      locale: NSLocale.system(), arguments: args))
}

NSStringAPIs.test("lastPathComponent") {
  expectEqual("bar", "/foo/bar".lastPathComponent)
  expectEqual("абв", "/foo/абв".lastPathComponent)
}

NSStringAPIs.test("utf16Count") {
  expectEqual(1, "a".utf16.count)
  expectEqual(2, "\u{0001F60A}".utf16.count)
}

NSStringAPIs.test("lengthOfBytesUsingEncoding(_:)") {
  expectEqual(1, "a".lengthOfBytesUsingEncoding(NSUTF8StringEncoding))
  expectEqual(2, "あ".lengthOfBytesUsingEncoding(NSShiftJISStringEncoding))
}

NSStringAPIs.test("lineRangeFor(_:)") {
  let s = "Глокая куздра\nштеко будланула\nбокра и кудрячит\nбокрёнка."
  let r = s.startIndex.advancedBy(16)..<s.startIndex.advancedBy(35)
<<<<<<< HEAD
  if true {
    let result = s.lineRangeFor(r)
=======
  do {
    let result = s.lineRangeForRange(r)
>>>>>>> 1ba7b5d9
    expectEqual("штеко будланула\nбокра и кудрячит\n", s[result])
  }
}

NSStringAPIs.test("linguisticTagsIn(_:scheme:options:orthography:tokenRanges:)") {
  let s = "Абв. Глокая куздра штеко будланула бокра и кудрячит бокрёнка. Абв."
  let startIndex = s.startIndex.advancedBy(5)
  let endIndex = s.startIndex.advancedBy(17)
  var tokenRanges: [Range<String.Index>] = []
  var tags = s.linguisticTagsIn(startIndex..<endIndex,
      scheme: NSLinguisticTagSchemeTokenType,
      options: [],
      orthography: nil, tokenRanges: &tokenRanges)
  expectEqual(
      [ NSLinguisticTagWord, NSLinguisticTagWhitespace,
        NSLinguisticTagWord ],
      tags)
  expectEqual([ "Глокая", " ", "куздра" ],
      tokenRanges.map { s[$0] } )
}

NSStringAPIs.test("localizedCaseInsensitiveCompare(_:)") {
  expectEqual(NSComparisonResult.OrderedSame,
      "abCD".localizedCaseInsensitiveCompare("AbCd"))
  expectEqual(NSComparisonResult.OrderedAscending,
      "abCD".localizedCaseInsensitiveCompare("AbCdE"))

  expectEqual(NSComparisonResult.OrderedSame,
      "абвг".localizedCaseInsensitiveCompare("АбВг"))
  expectEqual(NSComparisonResult.OrderedAscending,
      "абВГ".localizedCaseInsensitiveCompare("АбВгД"))
}

NSStringAPIs.test("localizedCompare(_:)") {
  expectEqual(NSComparisonResult.OrderedAscending,
      "abCD".localizedCompare("AbCd"))

  expectEqual(NSComparisonResult.OrderedAscending,
      "абвг".localizedCompare("АбВг"))
}

NSStringAPIs.test("localizedStandardCompare(_:)") {
  expectEqual(NSComparisonResult.OrderedAscending,
      "abCD".localizedStandardCompare("AbCd"))

  expectEqual(NSComparisonResult.OrderedAscending,
      "абвг".localizedStandardCompare("АбВг"))
}

NSStringAPIs.test("localizedLowercase") {
  if #available(OSX 10.11, iOS 9.0, *) {
    withOverriddenNSLocaleCurrentLocale("en") {
      expectEqual("abcd", "abCD".localizedLowercase)
    }

    withOverriddenNSLocaleCurrentLocale("en") {
      expectEqual("абвг", "абВГ".localizedLowercase)
    }
    withOverriddenNSLocaleCurrentLocale("ru") {
      expectEqual("абвг", "абВГ".localizedLowercase)
    }

    withOverriddenNSLocaleCurrentLocale("ru") {
      expectEqual("たちつてと", "たちつてと".localizedLowercase)
    }

    //
    // Special casing.
    //

    // U+0130 LATIN CAPITAL LETTER I WITH DOT ABOVE
    // to lower case:
    // U+0069 LATIN SMALL LETTER I
    // U+0307 COMBINING DOT ABOVE
    withOverriddenNSLocaleCurrentLocale("en") {
      expectEqual("\u{0069}\u{0307}", "\u{0130}".localizedLowercase)
    }

    // U+0130 LATIN CAPITAL LETTER I WITH DOT ABOVE
    // to lower case in Turkish locale:
    // U+0069 LATIN SMALL LETTER I
    withOverriddenNSLocaleCurrentLocale("tr") {
      expectEqual("\u{0069}", "\u{0130}".localizedLowercase)
    }

    // U+0049 LATIN CAPITAL LETTER I
    // U+0307 COMBINING DOT ABOVE
    // to lower case:
    // U+0069 LATIN SMALL LETTER I
    // U+0307 COMBINING DOT ABOVE
    withOverriddenNSLocaleCurrentLocale("en") {
      expectEqual(
        "\u{0069}\u{0307}",
        "\u{0049}\u{0307}".localizedLowercase)
    }

    // U+0049 LATIN CAPITAL LETTER I
    // U+0307 COMBINING DOT ABOVE
    // to lower case in Turkish locale:
    // U+0069 LATIN SMALL LETTER I
    withOverriddenNSLocaleCurrentLocale("tr") {
      expectEqual("\u{0069}", "\u{0049}\u{0307}".localizedLowercase)
    }
  }
}

NSStringAPIs.test("lowercaseStringWith(_:)") {
  expectLocalizedEquality("abcd", "abCD".lowercaseStringWith, "en")

  expectLocalizedEquality("абвг", "абВГ".lowercaseStringWith, "en")
  expectLocalizedEquality("абвг", "абВГ".lowercaseStringWith, "ru")

  expectLocalizedEquality("たちつてと", "たちつてと".lowercaseStringWith, "ru")

  //
  // Special casing.
  //

  // U+0130 LATIN CAPITAL LETTER I WITH DOT ABOVE
  // to lower case:
  // U+0069 LATIN SMALL LETTER I
  // U+0307 COMBINING DOT ABOVE
  expectLocalizedEquality("\u{0069}\u{0307}", "\u{0130}".lowercaseStringWith, "en")

  // U+0130 LATIN CAPITAL LETTER I WITH DOT ABOVE
  // to lower case in Turkish locale:
  // U+0069 LATIN SMALL LETTER I
  expectLocalizedEquality("\u{0069}", "\u{0130}".lowercaseStringWith, "tr")

  // U+0049 LATIN CAPITAL LETTER I
  // U+0307 COMBINING DOT ABOVE
  // to lower case:
  // U+0069 LATIN SMALL LETTER I
  // U+0307 COMBINING DOT ABOVE
  expectLocalizedEquality("\u{0069}\u{0307}", "\u{0049}\u{0307}".lowercaseStringWith, "en")

  // U+0049 LATIN CAPITAL LETTER I
  // U+0307 COMBINING DOT ABOVE
  // to lower case in Turkish locale:
  // U+0069 LATIN SMALL LETTER I
  expectLocalizedEquality("\u{0069}", "\u{0049}\u{0307}".lowercaseStringWith, "tr")
}

NSStringAPIs.test("maximumLengthOfBytesUsingEncoding(_:)") {
  do {
    let s = "abc"
    expectLE(s.utf8.count,
        s.maximumLengthOfBytesUsingEncoding(NSUTF8StringEncoding))
  }
  do {
    let s = "abc абв"
    expectLE(s.utf8.count,
        s.maximumLengthOfBytesUsingEncoding(NSUTF8StringEncoding))
  }
  do {
    let s = "\u{1F60A}"
    expectLE(s.utf8.count,
        s.maximumLengthOfBytesUsingEncoding(NSUTF8StringEncoding))
  }
}

NSStringAPIs.test("paragraphRangeFor(_:)") {
  let s = "Глокая куздра\nштеко будланула\u{2028}бокра и кудрячит\u{2028}бокрёнка.\n Абв."
  let r = s.startIndex.advancedBy(16)..<s.startIndex.advancedBy(35)
<<<<<<< HEAD
  if true {
    let result = s.paragraphRangeFor(r)
=======
  do {
    let result = s.paragraphRangeForRange(r)
>>>>>>> 1ba7b5d9
    expectEqual("штеко будланула\u{2028}бокра и кудрячит\u{2028}бокрёнка.\n", s[result])
  }
}

NSStringAPIs.test("pathComponents") {
  expectEqual([ "/", "foo", "bar" ], "/foo/bar".pathComponents)
  expectEqual([ "/", "абв", "где" ], "/абв/где".pathComponents)
}

NSStringAPIs.test("pathExtension") {
  expectEqual("", "/foo/bar".pathExtension)
  expectEqual("txt", "/foo/bar.txt".pathExtension)
}

NSStringAPIs.test("precomposedStringWithCanonicalMapping") {
  expectEqual("abc", "abc".precomposedStringWithCanonicalMapping)
  expectEqual("だくてん",
      "\u{305f}\u{3099}くてん".precomposedStringWithCanonicalMapping)
  expectEqual("ﾀﾞｸﾃﾝ",
      "\u{ff80}\u{ff9e}ｸﾃﾝ".precomposedStringWithCanonicalMapping)
  expectEqual("\u{fb03}", "\u{fb03}".precomposedStringWithCanonicalMapping)
}

NSStringAPIs.test("precomposedStringWithCompatibilityMapping") {
  expectEqual("abc", "abc".precomposedStringWithCompatibilityMapping)
  /*
  Test disabled because of:
  <rdar://problem/17041347> NFKD normalization as implemented by
  'precomposedStringWithCompatibilityMapping:' is not idempotent

  expectEqual("\u{30c0}クテン",
      "\u{ff80}\u{ff9e}ｸﾃﾝ".precomposedStringWithCompatibilityMapping)
  */
  expectEqual("ffi", "\u{fb03}".precomposedStringWithCompatibilityMapping)
}

NSStringAPIs.test("propertyList()") {
  expectEqual([ "foo", "bar" ],
      "(\"foo\", \"bar\")".propertyList() as! [String])
}

NSStringAPIs.test("propertyListFromStringsFileFormat()") {
  expectEqual([ "foo": "bar", "baz": "baz" ],
      "/* comment */\n\"foo\" = \"bar\";\n\"baz\";"
          .propertyListFromStringsFileFormat() as Dictionary<String, String>)
}

<<<<<<< HEAD
NSStringAPIs.test("rangeOfCharacterFrom(_:options:range:)") {
  if true {
    let charset = NSCharacterSet(charactersIn: "абв")
    if true {
=======
NSStringAPIs.test("rangeOfCharacterFromSet(_:options:range:)") {
  do {
    let charset = NSCharacterSet(charactersInString: "абв")
    do {
>>>>>>> 1ba7b5d9
      let s = "Глокая куздра"
      let r = s.rangeOfCharacterFrom(charset)!
      expectEqual(s.startIndex.advancedBy(4), r.startIndex)
      expectEqual(s.startIndex.advancedBy(5), r.endIndex)
    }
<<<<<<< HEAD
    if true {
      expectEmpty("клмн".rangeOfCharacterFrom(charset))
=======
    do {
      expectEmpty("клмн".rangeOfCharacterFromSet(charset))
>>>>>>> 1ba7b5d9
    }
    do {
      let s = "абвклмнабвклмн"
      let r = s.rangeOfCharacterFrom(charset,
          options: .BackwardsSearch)!
      expectEqual(s.startIndex.advancedBy(9), r.startIndex)
      expectEqual(s.startIndex.advancedBy(10), r.endIndex)
    }
    do {
      let s = "абвклмнабв"
      let r = s.rangeOfCharacterFrom(charset,
          range: s.startIndex.advancedBy(3)..<s.endIndex)!
      expectEqual(s.startIndex.advancedBy(7), r.startIndex)
      expectEqual(s.startIndex.advancedBy(8), r.endIndex)
    }
  }

<<<<<<< HEAD
  if true {
    let charset = NSCharacterSet(charactersIn: "\u{305f}\u{3099}")
    expectEmpty("\u{3060}".rangeOfCharacterFrom(charset))
  }
  if true {
    let charset = NSCharacterSet(charactersIn: "\u{3060}")
    expectEmpty("\u{305f}\u{3099}".rangeOfCharacterFrom(charset))
  }

  if true {
    let charset = NSCharacterSet(charactersIn: "\u{1F600}")
    if true {
=======
  do {
    let charset = NSCharacterSet(charactersInString: "\u{305f}\u{3099}")
    expectEmpty("\u{3060}".rangeOfCharacterFromSet(charset))
  }
  do {
    let charset = NSCharacterSet(charactersInString: "\u{3060}")
    expectEmpty("\u{305f}\u{3099}".rangeOfCharacterFromSet(charset))
  }

  do {
    let charset = NSCharacterSet(charactersInString: "\u{1F600}")
    do {
>>>>>>> 1ba7b5d9
      let s = "abc\u{1F600}"
      expectEqual("\u{1F600}",
          s[s.rangeOfCharacterFrom(charset)!])
    }
<<<<<<< HEAD
    if true {
      expectEmpty("abc\u{1F601}".rangeOfCharacterFrom(charset))
=======
    do {
      expectEmpty("abc\u{1F601}".rangeOfCharacterFromSet(charset))
>>>>>>> 1ba7b5d9
    }
  }
}

NSStringAPIs.test("rangeOfComposedCharacterSequenceAt(_:)") {
  let s = "\u{1F601}abc \u{305f}\u{3099} def"
  expectEqual("\u{1F601}", s[s.rangeOfComposedCharacterSequenceAt(
      s.startIndex)])
  expectEqual("a", s[s.rangeOfComposedCharacterSequenceAt(
      s.startIndex.advancedBy(1))])
  expectEqual("\u{305f}\u{3099}", s[s.rangeOfComposedCharacterSequenceAt(
      s.startIndex.advancedBy(5))])
  expectEqual(" ", s[s.rangeOfComposedCharacterSequenceAt(
      s.startIndex.advancedBy(6))])
}

NSStringAPIs.test("rangeOfComposedCharacterSequencesFor(_:)") {
  let s = "\u{1F601}abc さ\u{3099}し\u{3099}す\u{3099}せ\u{3099}そ\u{3099}"

  expectEqual("\u{1F601}a", s[s.rangeOfComposedCharacterSequencesFor(
      s.startIndex..<s.startIndex.advancedBy(2))])
  expectEqual("せ\u{3099}そ\u{3099}", s[s.rangeOfComposedCharacterSequencesFor(
      s.startIndex.advancedBy(8)..<s.startIndex.advancedBy(10))])
}

func toIntRange(
  string: String, _ maybeRange: Range<String.Index>?
) -> Range<Int>? {
  guard let range = maybeRange else { return nil }

  return
    string.startIndex.distanceTo(range.startIndex) ..<
    string.startIndex.distanceTo(range.endIndex)
}

<<<<<<< HEAD
NSStringAPIs.test("rangeOf(_:options:range:locale:)") {
  if true {
=======
NSStringAPIs.test("rangeOfString(_:options:range:locale:)") {
  do {
>>>>>>> 1ba7b5d9
    let s = ""
    expectEmpty(s.rangeOf(""))
    expectEmpty(s.rangeOf("abc"))
  }
  do {
    let s = "abc"
    expectEmpty(s.rangeOf(""))
    expectEmpty(s.rangeOf("def"))
    expectOptionalEqual(0..<3, toIntRange(s, s.rangeOf("abc")))
  }
  do {
    let s = "さ\u{3099}し\u{3099}す\u{3099}せ\u{3099}そ\u{3099}"
    expectOptionalEqual(2..<3, toIntRange(s, s.rangeOf("す\u{3099}")))
    expectOptionalEqual(2..<3, toIntRange(s, s.rangeOf("\u{305a}")))

    expectEmpty(s.rangeOf("\u{3099}す"))
    expectEmpty(s.rangeOf("す"))

    // Note: here `rangeOf` API produces indexes that don't point between
    // grapheme cluster boundaries -- these can not be created with public
    // String interface.
    //
    // FIXME: why does this search succeed and the above queries fail?  There is
    // no apparent pattern.
    expectEqual("\u{3099}", s[s.rangeOf("\u{3099}")!])
  }
  do {
    let s = "а\u{0301}б\u{0301}в\u{0301}г\u{0301}"
    expectOptionalEqual(0..<1, toIntRange(s, s.rangeOf("а\u{0301}")))
    expectOptionalEqual(1..<2, toIntRange(s, s.rangeOf("б\u{0301}")))

    expectEmpty(s.rangeOf("б"))
    expectEmpty(s.rangeOf("\u{0301}б"))

    // FIXME: Again, indexes that don't correspond to grapheme
    // cluster boundaries.
    expectEqual("\u{0301}", s[s.rangeOf("\u{0301}")!])
  }
}

NSStringAPIs.test("contains(_:)") {
  withOverriddenNSLocaleCurrentLocale("en") { () -> Void in
    expectFalse("".contains(""))
    expectFalse("".contains("a"))
    expectFalse("a".contains(""))
    expectFalse("a".contains("b"))
    expectTrue("a".contains("a"))
    expectFalse("a".contains("A"))
    expectFalse("A".contains("a"))
    expectFalse("a".contains("a\u{0301}"))
    expectTrue("a\u{0301}".contains("a\u{0301}"))
    expectFalse("a\u{0301}".contains("a"))
    expectTrue("a\u{0301}".contains("\u{0301}"))
    expectFalse("a".contains("\u{0301}"))

    expectFalse("i".contains("I"))
    expectFalse("I".contains("i"))
    expectFalse("\u{0130}".contains("i"))
    expectFalse("i".contains("\u{0130}"))

    return ()
  }

  withOverriddenNSLocaleCurrentLocale("tr") {
    expectFalse("\u{0130}".contains("ı"))
  }
}

NSStringAPIs.test("localizedCaseInsensitiveContains(_:)") {
  withOverriddenNSLocaleCurrentLocale("en") { () -> Void in
    expectFalse("".localizedCaseInsensitiveContains(""))
    expectFalse("".localizedCaseInsensitiveContains("a"))
    expectFalse("a".localizedCaseInsensitiveContains(""))
    expectFalse("a".localizedCaseInsensitiveContains("b"))
    expectTrue("a".localizedCaseInsensitiveContains("a"))
    expectTrue("a".localizedCaseInsensitiveContains("A"))
    expectTrue("A".localizedCaseInsensitiveContains("a"))
    expectFalse("a".localizedCaseInsensitiveContains("a\u{0301}"))
    expectTrue("a\u{0301}".localizedCaseInsensitiveContains("a\u{0301}"))
    expectFalse("a\u{0301}".localizedCaseInsensitiveContains("a"))
    expectTrue("a\u{0301}".localizedCaseInsensitiveContains("\u{0301}"))
    expectFalse("a".localizedCaseInsensitiveContains("\u{0301}"))

    expectTrue("i".localizedCaseInsensitiveContains("I"))
    expectTrue("I".localizedCaseInsensitiveContains("i"))
    expectFalse("\u{0130}".localizedCaseInsensitiveContains("i"))
    expectFalse("i".localizedCaseInsensitiveContains("\u{0130}"))

    return ()
  }

  withOverriddenNSLocaleCurrentLocale("tr") {
    expectFalse("\u{0130}".localizedCaseInsensitiveContains("ı"))
  }
}

NSStringAPIs.test("localizedStandardContains(_:)") {
  if #available(OSX 10.11, iOS 9.0, *) {
    withOverriddenNSLocaleCurrentLocale("en") { () -> Void in
      expectFalse("".localizedStandardContains(""))
      expectFalse("".localizedStandardContains("a"))
      expectFalse("a".localizedStandardContains(""))
      expectFalse("a".localizedStandardContains("b"))
      expectTrue("a".localizedStandardContains("a"))
      expectTrue("a".localizedStandardContains("A"))
      expectTrue("A".localizedStandardContains("a"))
      expectTrue("a".localizedStandardContains("a\u{0301}"))
      expectTrue("a\u{0301}".localizedStandardContains("a\u{0301}"))
      expectTrue("a\u{0301}".localizedStandardContains("a"))
      expectTrue("a\u{0301}".localizedStandardContains("\u{0301}"))
      expectFalse("a".localizedStandardContains("\u{0301}"))

      expectTrue("i".localizedStandardContains("I"))
      expectTrue("I".localizedStandardContains("i"))
      expectTrue("\u{0130}".localizedStandardContains("i"))
      expectTrue("i".localizedStandardContains("\u{0130}"))

      return ()
    }

    withOverriddenNSLocaleCurrentLocale("tr") {
      expectTrue("\u{0130}".localizedStandardContains("ı"))
    }
  }
}

NSStringAPIs.test("localizedStandardRangeOf(_:)") {
  if #available(OSX 10.11, iOS 9.0, *) {
    func rangeOf(string: String, _ substring: String) -> Range<Int>? {
      return toIntRange(
        string, string.localizedStandardRangeOf(substring))
    }
    withOverriddenNSLocaleCurrentLocale("en") { () -> Void in
<<<<<<< HEAD
      expectEmpty(rangeOf("", ""))
      expectEmpty(rangeOf("", "a"))
      expectEmpty(rangeOf("a", ""))
      expectEmpty(rangeOf("a", "b"))
      expectEqual(0..<1, rangeOf("a", "a"))
      expectEqual(0..<1, rangeOf("a", "A"))
      expectEqual(0..<1, rangeOf("A", "a"))
      expectEqual(0..<1, rangeOf("a", "a\u{0301}"))
      expectEqual(0..<1, rangeOf("a\u{0301}", "a\u{0301}"))
      expectEqual(0..<1, rangeOf("a\u{0301}", "a"))
      if true {
=======
      expectEmpty(rangeOfString("", ""))
      expectEmpty(rangeOfString("", "a"))
      expectEmpty(rangeOfString("a", ""))
      expectEmpty(rangeOfString("a", "b"))
      expectEqual(0..<1, rangeOfString("a", "a"))
      expectEqual(0..<1, rangeOfString("a", "A"))
      expectEqual(0..<1, rangeOfString("A", "a"))
      expectEqual(0..<1, rangeOfString("a", "a\u{0301}"))
      expectEqual(0..<1, rangeOfString("a\u{0301}", "a\u{0301}"))
      expectEqual(0..<1, rangeOfString("a\u{0301}", "a"))
      do {
>>>>>>> 1ba7b5d9
        // FIXME: Indices that don't correspond to grapheme cluster boundaries.
        let s = "a\u{0301}"
        expectEqual(
          "\u{0301}", s[s.localizedStandardRangeOf("\u{0301}")!])
      }
      expectEmpty(rangeOf("a", "\u{0301}"))

      expectEqual(0..<1, rangeOf("i", "I"))
      expectEqual(0..<1, rangeOf("I", "i"))
      expectEqual(0..<1, rangeOf("\u{0130}", "i"))
      expectEqual(0..<1, rangeOf("i", "\u{0130}"))
      return ()
    }

    withOverriddenNSLocaleCurrentLocale("tr") {
      expectEqual(0..<1, rangeOf("\u{0130}", "ı"))
    }
  }
}

NSStringAPIs.test("smallestEncoding") {
  let availableEncodings: [NSStringEncoding] = String.availableStringEncodings()
  expectTrue(availableEncodings.contains("abc".smallestEncoding))
}

func getHomeDir() -> String {
#if os(OSX)
  return String.fromCString(getpwuid(getuid()).memory.pw_dir)!
#elseif os(iOS) || os(tvOS) || os(watchOS)
  // getpwuid() returns null in sandboxed apps under iOS simulator.
  return NSHomeDirectory()
#else
  preconditionFailed("implement")
#endif
}

NSStringAPIs.test("addingPercentEscapesUsingEncoding(_:)") {
  expectEmpty(
    "abcd абвг".addingPercentEscapesUsingEncoding(
      NSASCIIStringEncoding))
  expectOptionalEqual("abcd%20%D0%B0%D0%B1%D0%B2%D0%B3",
    "abcd абвг".addingPercentEscapesUsingEncoding(
      NSUTF8StringEncoding))
}

NSStringAPIs.test("appendingFormat(_:_:...)") {
  expectEqual("", "".appendingFormat(""))
  expectEqual("a", "a".appendingFormat(""))
  expectEqual(
    "abc абв \u{0001F60A}",
    "abc абв \u{0001F60A}".appendingFormat(""))

  let formatArg: NSString = "привет мир \u{0001F60A}"
  expectEqual(
    "abc абв \u{0001F60A}def привет мир \u{0001F60A} 42",
    "abc абв \u{0001F60A}"
      .appendingFormat("def %@ %ld", formatArg, 42))
}

NSStringAPIs.test("appendingPathComponent(_:)") {
  expectEqual("", "".appendingPathComponent(""))
  expectEqual("a.txt", "".appendingPathComponent("a.txt"))
  expectEqual("/tmp/a.txt", "/tmp".appendingPathComponent("a.txt"))
}

NSStringAPIs.test("appending(_:)") {
  expectEqual("", "".appending(""))
  expectEqual("a", "a".appending(""))
  expectEqual("a", "".appending("a"))
  expectEqual("さ\u{3099}", "さ".appending("\u{3099}"))
}

NSStringAPIs.test("deletingLastPathComponent") {
  expectEqual("", "".deletingLastPathComponent)
  expectEqual("/", "/".deletingLastPathComponent)
  expectEqual("/", "/tmp".deletingLastPathComponent)
  expectEqual("/tmp", "/tmp/a.txt".deletingLastPathComponent)
}

NSStringAPIs.test("folding(options:locale:)") {

  func fwo(
    s: String, _ options: NSStringCompareOptions
  )(loc: NSLocale?) -> String {
    return s.folding(options: options, locale: loc)
  }
  
  expectLocalizedEquality("abcd", fwo("abCD", .CaseInsensitiveSearch), "en")

  // U+0130 LATIN CAPITAL LETTER I WITH DOT ABOVE
  // to lower case:
  // U+0069 LATIN SMALL LETTER I
  // U+0307 COMBINING DOT ABOVE
  expectLocalizedEquality(
    "\u{0069}\u{0307}", fwo("\u{0130}", .CaseInsensitiveSearch), "en")

  // U+0130 LATIN CAPITAL LETTER I WITH DOT ABOVE
  // to lower case in Turkish locale:
  // U+0069 LATIN SMALL LETTER I
  expectLocalizedEquality(
    "\u{0069}", fwo("\u{0130}", .CaseInsensitiveSearch), "tr")

  expectLocalizedEquality(
    "example123", fwo("ｅｘａｍｐｌｅ１２３", .WidthInsensitiveSearch), "en")
}

NSStringAPIs.test("byPaddingToLength(_:withString:startingAtIndex:)") {
  expectEqual(
    "abc абв \u{0001F60A}",
    "abc абв \u{0001F60A}".byPaddingToLength(
      10, withString: "XYZ", startingAt: 0))
  expectEqual(
    "abc абв \u{0001F60A}XYZXY",
    "abc абв \u{0001F60A}".byPaddingToLength(
      15, withString: "XYZ", startingAt: 0))
  expectEqual(
    "abc абв \u{0001F60A}YZXYZ",
    "abc абв \u{0001F60A}".byPaddingToLength(
      15, withString: "XYZ", startingAt: 1))
}

NSStringAPIs.test("removingPercentEncoding/OSX 10.9")
  .xfail(.OSXMinor(10, 9, reason: "looks like a bug in Foundation in OS X 10.9"))
  .xfail(.iOSMajor(7, reason: "same bug in Foundation in iOS 7.*"))
  .skip(.iOSSimulatorAny("same bug in Foundation in iOS Simulator 7.*"))
  .code {
  expectOptionalEqual("", "".removingPercentEncoding)
}

NSStringAPIs.test("removingPercentEncoding") {
  expectEmpty("%".removingPercentEncoding)
  expectOptionalEqual(
    "abcd абвг",
    "ab%63d %D0%B0%D0%B1%D0%B2%D0%B3".removingPercentEncoding)
}

<<<<<<< HEAD
NSStringAPIs.test("replacingCharactersIn(_:withString:)") {
  if true {
=======
NSStringAPIs.test("stringByReplacingCharactersInRange(_:withString:)") {
  do {
>>>>>>> 1ba7b5d9
    let empty = ""
    expectEqual("", empty.replacingCharactersIn(
      empty.startIndex..<empty.startIndex, withString: ""))
  }

  let s = "\u{1F601}abc さ\u{3099}し\u{3099}す\u{3099}せ\u{3099}そ\u{3099}"

  expectEqual(s, s.replacingCharactersIn(
    s.startIndex..<s.startIndex, withString: ""))
  expectEqual(s, s.replacingCharactersIn(
    s.endIndex..<s.endIndex, withString: ""))
  expectEqual("zzz" + s, s.replacingCharactersIn(
    s.startIndex..<s.startIndex, withString: "zzz"))
  expectEqual(s + "zzz", s.replacingCharactersIn(
    s.endIndex..<s.endIndex, withString: "zzz"))

  expectEqual(
    "す\u{3099}せ\u{3099}そ\u{3099}",
    s.replacingCharactersIn(
      s.startIndex..<s.startIndex.advancedBy(7), withString: ""))
  expectEqual(
    "zzzす\u{3099}せ\u{3099}そ\u{3099}",
    s.replacingCharactersIn(
      s.startIndex..<s.startIndex.advancedBy(7), withString: "zzz"))
  expectEqual(
    "\u{1F602}す\u{3099}せ\u{3099}そ\u{3099}",
    s.replacingCharactersIn(
      s.startIndex..<s.startIndex.advancedBy(7), withString: "\u{1F602}"))

  expectEqual("\u{1F601}", s.replacingCharactersIn(
    s.startIndex.successor()..<s.endIndex, withString: ""))
  expectEqual("\u{1F601}zzz", s.replacingCharactersIn(
    s.startIndex.successor()..<s.endIndex, withString: "zzz"))
  expectEqual("\u{1F601}\u{1F602}", s.replacingCharactersIn(
    s.startIndex.successor()..<s.endIndex, withString: "\u{1F602}"))

  expectEqual(
    "\u{1F601}aす\u{3099}せ\u{3099}そ\u{3099}",
    s.replacingCharactersIn(
      s.startIndex.advancedBy(2)..<s.startIndex.advancedBy(7), withString: ""))
  expectEqual(
    "\u{1F601}azzzす\u{3099}せ\u{3099}そ\u{3099}",
    s.replacingCharactersIn(
      s.startIndex.advancedBy(2)..<s.startIndex.advancedBy(7), withString: "zzz"))
  expectEqual(
    "\u{1F601}a\u{1F602}す\u{3099}せ\u{3099}そ\u{3099}",
    s.replacingCharactersIn(
      s.startIndex.advancedBy(2)..<s.startIndex.advancedBy(7),
      withString: "\u{1F602}"))
}

<<<<<<< HEAD
NSStringAPIs.test("replacingOccurrencesOf(_:withString:options:range:)") {
  if true {
=======
NSStringAPIs.test("stringByReplacingOccurrencesOfString(_:withString:options:range:)") {
  do {
>>>>>>> 1ba7b5d9
    let empty = ""
    expectEqual("", empty.replacingOccurrencesOf(
      "", withString: ""))
    expectEqual("", empty.replacingOccurrencesOf(
      "", withString: "xyz"))
    expectEqual("", empty.replacingOccurrencesOf(
      "abc", withString: "xyz"))
  }

  let s = "\u{1F601}abc さ\u{3099}し\u{3099}す\u{3099}せ\u{3099}そ\u{3099}"

  expectEqual(s, s.replacingOccurrencesOf("", withString: "xyz"))
  expectEqual(s, s.replacingOccurrencesOf("xyz", withString: ""))

  expectEqual("", s.replacingOccurrencesOf(s, withString: ""))

  expectEqual(
    "\u{1F601}xyzbc さ\u{3099}し\u{3099}す\u{3099}せ\u{3099}そ\u{3099}",
    s.replacingOccurrencesOf("a", withString: "xyz"))

  expectEqual(
    "\u{1F602}\u{1F603}abc さ\u{3099}し\u{3099}す\u{3099}せ\u{3099}そ\u{3099}",
    s.replacingOccurrencesOf(
      "\u{1F601}", withString: "\u{1F602}\u{1F603}"))

  expectEqual(
    "\u{1F601}abc さ\u{3099}xyzす\u{3099}せ\u{3099}そ\u{3099}",
    s.replacingOccurrencesOf(
      "し\u{3099}", withString: "xyz"))

  expectEqual(
    "\u{1F601}abc さ\u{3099}xyzす\u{3099}せ\u{3099}そ\u{3099}",
    s.replacingOccurrencesOf(
      "し\u{3099}", withString: "xyz"))

  expectEqual(
    "\u{1F601}abc さ\u{3099}xyzす\u{3099}せ\u{3099}そ\u{3099}",
    s.replacingOccurrencesOf(
      "\u{3058}", withString: "xyz"))

  //
  // Use non-default 'options:'
  //

  expectEqual(
    "\u{1F602}\u{1F603}abc さ\u{3099}し\u{3099}す\u{3099}せ\u{3099}そ\u{3099}",
    s.replacingOccurrencesOf(
      "\u{1F601}", withString: "\u{1F602}\u{1F603}",
      options: NSStringCompareOptions.LiteralSearch))

  expectEqual(s, s.replacingOccurrencesOf(
    "\u{3058}", withString: "xyz",
    options: NSStringCompareOptions.LiteralSearch))

  //
  // Use non-default 'range:'
  //

  expectEqual(
    "\u{1F602}\u{1F603}abc さ\u{3099}し\u{3099}す\u{3099}せ\u{3099}そ\u{3099}",
    s.replacingOccurrencesOf(
      "\u{1F601}", withString: "\u{1F602}\u{1F603}",
      options: NSStringCompareOptions.LiteralSearch,
      range: s.startIndex..<s.startIndex.advancedBy(1)))

  expectEqual(s, s.replacingOccurrencesOf(
      "\u{1F601}", withString: "\u{1F602}\u{1F603}",
      options: NSStringCompareOptions.LiteralSearch,
      range: s.startIndex.advancedBy(1)..<s.startIndex.advancedBy(3)))
}

NSStringAPIs.test("replacingPercentEscapesUsingEncoding(_:)") {
  expectOptionalEqual(
    "abcd абвг",
    "abcd абвг".replacingPercentEscapesUsingEncoding(
      NSASCIIStringEncoding))

  expectOptionalEqual(
    "abcd абвг\u{0000}\u{0001}",
    "abcd абвг%00%01".replacingPercentEscapesUsingEncoding(
      NSASCIIStringEncoding))

  expectOptionalEqual(
    "abcd абвг",
    "%61%62%63%64%20%D0%B0%D0%B1%D0%B2%D0%B3"
      .replacingPercentEscapesUsingEncoding(NSUTF8StringEncoding))

  expectEmpty("%ED%B0".replacingPercentEscapesUsingEncoding(
    NSUTF8StringEncoding))

  expectEmpty("%zz".replacingPercentEscapesUsingEncoding(
    NSUTF8StringEncoding))
}

NSStringAPIs.test("replacingPercentEscapesUsingEncoding(_:)/rdar18029471")
  .xfail(
    .Custom({ true },
    reason: "<rdar://problem/18029471> NSString " +
      "replacingPercentEscapesUsingEncoding: does not return nil " +
      "when a byte sequence is not legal in ASCII"))
  .code {
  expectEmpty(
    "abcd%FF".replacingPercentEscapesUsingEncoding(
      NSASCIIStringEncoding))
}

NSStringAPIs.test("resolvingSymlinksInPath") {
  // <rdar://problem/18030188> Difference between
  // resolvingSymlinksInPath and stringByStandardizingPath is unclear
  expectEqual("", "".resolvingSymlinksInPath)
  expectEqual(
    "/var", "/private/var/tmp////..//".resolvingSymlinksInPath)
}

NSStringAPIs.test("standardizingPath") {
  // <rdar://problem/18030188> Difference between
  // resolvingSymlinksInPath and standardizingPath is unclear
  expectEqual("", "".standardizingPath)
  expectEqual(
    "/var", "/private/var/tmp////..//".standardizingPath)
}

NSStringAPIs.test("byTrimmingCharactersIn(_:)") {
  expectEqual("", "".byTrimmingCharactersIn(
    NSCharacterSet.decimalDigit()))

  expectEqual("abc", "abc".byTrimmingCharactersIn(
    NSCharacterSet.decimalDigit()))

  expectEqual("", "123".byTrimmingCharactersIn(
    NSCharacterSet.decimalDigit()))

  expectEqual("abc", "123abc789".byTrimmingCharactersIn(
    NSCharacterSet.decimalDigit()))

  // Performs Unicode scalar comparison.
  expectEqual(
    "し\u{3099}abc",
    "し\u{3099}abc".byTrimmingCharactersIn(
      NSCharacterSet(charactersIn: "\u{3058}")))
}

NSStringAPIs.test("stringsByAppendingPaths(_:)") {
  expectEqual([], "".stringsByAppendingPaths([]))
  expectEqual(
    [ "/tmp/foo", "/tmp/bar" ],
    "/tmp".stringsByAppendingPaths([ "foo", "bar" ]))
}

NSStringAPIs.test("substringFrom(_:)") {
  let s = "\u{1F601}abc さ\u{3099}し\u{3099}す\u{3099}せ\u{3099}そ\u{3099}"

  expectEqual(s, s.substringFrom(s.startIndex))
  expectEqual("せ\u{3099}そ\u{3099}",
      s.substringFrom(s.startIndex.advancedBy(8)))
  expectEqual("", s.substringFrom(s.startIndex.advancedBy(10)))
}

NSStringAPIs.test("substringTo(_:)") {
  let s = "\u{1F601}abc さ\u{3099}し\u{3099}す\u{3099}せ\u{3099}そ\u{3099}"

  expectEqual("", s.substringTo(s.startIndex))
  expectEqual("\u{1F601}abc さ\u{3099}し\u{3099}す\u{3099}",
      s.substringTo(s.startIndex.advancedBy(8)))
  expectEqual(s, s.substringTo(s.startIndex.advancedBy(10)))
}

NSStringAPIs.test("substringWith(_:)") {
  let s = "\u{1F601}abc さ\u{3099}し\u{3099}す\u{3099}せ\u{3099}そ\u{3099}"

  expectEqual("", s.substringWith(s.startIndex..<s.startIndex))
  expectEqual(
    "",
    s.substringWith(s.startIndex.advancedBy(1)..<s.startIndex.advancedBy(1)))
  expectEqual("", s.substringWith(s.endIndex..<s.endIndex))
  expectEqual(s, s.substringWith(s.startIndex..<s.endIndex))
  expectEqual(
    "さ\u{3099}し\u{3099}す\u{3099}",
    s.substringWith(s.startIndex.advancedBy(5)..<s.startIndex.advancedBy(8)))
}

NSStringAPIs.test("localizedUppercase") {
  if #available(OSX 10.11, iOS 9.0, *) {
    withOverriddenNSLocaleCurrentLocale("en") {
      expectEqual("ABCD", "abCD".localizedUppercase)
    }

    withOverriddenNSLocaleCurrentLocale("en") {
      expectEqual("АБВГ", "абВГ".localizedUppercase)
    }

    withOverriddenNSLocaleCurrentLocale("ru") {
      expectEqual("АБВГ", "абВГ".localizedUppercase)
    }

    withOverriddenNSLocaleCurrentLocale("ru") {
      expectEqual("たちつてと", "たちつてと".localizedUppercase)
    }

    //
    // Special casing.
    //

    // U+0069 LATIN SMALL LETTER I
    // to upper case:
    // U+0049 LATIN CAPITAL LETTER I
    withOverriddenNSLocaleCurrentLocale("en") {
      expectEqual("\u{0049}", "\u{0069}".localizedUppercase)
    }

    // U+0069 LATIN SMALL LETTER I
    // to upper case in Turkish locale:
    // U+0130 LATIN CAPITAL LETTER I WITH DOT ABOVE
    withOverriddenNSLocaleCurrentLocale("tr") {
      expectEqual("\u{0130}", "\u{0069}".localizedUppercase)
    }

    // U+00DF LATIN SMALL LETTER SHARP S
    // to upper case:
    // U+0053 LATIN CAPITAL LETTER S
    // U+0073 LATIN SMALL LETTER S
    // But because the whole string is converted to uppercase, we just get two
    // U+0053.
    withOverriddenNSLocaleCurrentLocale("en") {
      expectEqual("\u{0053}\u{0053}", "\u{00df}".localizedUppercase)
    }

    // U+FB01 LATIN SMALL LIGATURE FI
    // to upper case:
    // U+0046 LATIN CAPITAL LETTER F
    // U+0069 LATIN SMALL LETTER I
    // But because the whole string is converted to uppercase, we get U+0049
    // LATIN CAPITAL LETTER I.
    withOverriddenNSLocaleCurrentLocale("ru") {
      expectEqual("\u{0046}\u{0049}", "\u{fb01}".localizedUppercase)
    }
  }
}

NSStringAPIs.test("uppercaseStringWith(_:)") {
  expectLocalizedEquality("ABCD", "abCD".uppercaseStringWith, "en")

  expectLocalizedEquality("АБВГ", "абВГ".uppercaseStringWith, "en")
  expectLocalizedEquality("АБВГ", "абВГ".uppercaseStringWith, "ru")

  expectLocalizedEquality("たちつてと", "たちつてと".uppercaseStringWith, "ru")

  //
  // Special casing.
  //

  // U+0069 LATIN SMALL LETTER I
  // to upper case:
  // U+0049 LATIN CAPITAL LETTER I
  expectLocalizedEquality("\u{0049}", "\u{0069}".uppercaseStringWith, "en")

  // U+0069 LATIN SMALL LETTER I
  // to upper case in Turkish locale:
  // U+0130 LATIN CAPITAL LETTER I WITH DOT ABOVE
  expectLocalizedEquality("\u{0130}", "\u{0069}".uppercaseStringWith, "tr")

  // U+00DF LATIN SMALL LETTER SHARP S
  // to upper case:
  // U+0053 LATIN CAPITAL LETTER S
  // U+0073 LATIN SMALL LETTER S
  // But because the whole string is converted to uppercase, we just get two
  // U+0053.
  expectLocalizedEquality("\u{0053}\u{0053}", "\u{00df}".uppercaseStringWith, "en")

  // U+FB01 LATIN SMALL LIGATURE FI
  // to upper case:
  // U+0046 LATIN CAPITAL LETTER F
  // U+0069 LATIN SMALL LETTER I
  // But because the whole string is converted to uppercase, we get U+0049
  // LATIN CAPITAL LETTER I.
  expectLocalizedEquality("\u{0046}\u{0049}", "\u{fb01}".uppercaseStringWith, "ru")
}

NSStringAPIs.test("writeToFile(_:atomically:encoding:error:)") {
  let (_, nonExistentPath) = createNSStringTemporaryFile()
  do {
    let s = "Lorem ipsum dolor sit amet, consectetur adipisicing elit"
    try s.writeToFile(
      nonExistentPath, atomically: false, encoding: NSASCIIStringEncoding)

    let content = try String(
      contentsOfFile: nonExistentPath, encoding: NSASCIIStringEncoding)

    expectEqual(s, content)
  } catch {
    expectUnreachableCatch(error)
  }
}

NSStringAPIs.test("writeToURL(_:atomically:encoding:error:)") {
  let (_, nonExistentPath) = createNSStringTemporaryFile()
  let nonExistentURL = NSURL(string: "file://" + nonExistentPath)!
  do {
    let s = "Lorem ipsum dolor sit amet, consectetur adipisicing elit"
    try s.writeToURL(
      nonExistentURL, atomically: false, encoding: NSASCIIStringEncoding)

    let content = try String(
      contentsOfFile: nonExistentPath, encoding: NSASCIIStringEncoding)

    expectEqual(s, content)
  } catch {
    expectUnreachableCatch(error)
  }
}

NSStringAPIs.test("applyingTransform(_:reverse:)") {
  if #available(OSX 10.11, iOS 9.0, *) {
    do {
      let source = "tre\u{300}s k\u{fc}hl"
      expectEqual(
        "tres kuhl",
        source.applyingTransform(
          NSStringTransformStripDiacritics, reverse: false))
    }
    do {
      let source = "hiragana"
      expectEqual(
        "ひらがな",
        source.applyingTransform(
          NSStringTransformLatinToHiragana, reverse: false))
    }
    do {
      let source = "ひらがな"
      expectEqual(
        "hiragana",
        source.applyingTransform(
          NSStringTransformLatinToHiragana, reverse: true))
    }
  }
}

struct ComparisonTest {
  let expectedUnicodeCollation: ExpectedComparisonResult
  let lhs: String
  let rhs: String
  let loc: SourceLoc

  init(
    _ expectedUnicodeCollation: ExpectedComparisonResult,
    _ lhs: String, _ rhs: String,
    file: String = __FILE__, line: UInt = __LINE__
  ) {
    self.expectedUnicodeCollation = expectedUnicodeCollation
    self.lhs = lhs
    self.rhs = rhs
    self.loc = SourceLoc(file, line, comment: "test data")
  }
}

let comparisonTests = [
  ComparisonTest(.EQ, "", ""),
  ComparisonTest(.LT, "", "a"),

  // ASCII cases
  ComparisonTest(.LT, "t", "tt"),
  ComparisonTest(.GT, "t", "Tt"),
  ComparisonTest(.GT, "\u{0}", ""),
  ComparisonTest(.EQ, "\u{0}", "\u{0}"),
  // Currently fails:
  // ComparisonTest(.LT, "\r\n", "t"),
  // ComparisonTest(.GT, "\r\n", "\n"),
  // ComparisonTest(.LT, "\u{0}", "\u{0}\u{0}"),

  // Whitespace
  // U+000A LINE FEED (LF)
  // U+000B LINE TABULATION
  // U+000C FORM FEED (FF)
  // U+0085 NEXT LINE (NEL)
  // U+2028 LINE SEPARATOR
  // U+2029 PARAGRAPH SEPARATOR
  ComparisonTest(.GT, "\u{0085}", "\n"),
  ComparisonTest(.GT, "\u{000b}", "\n"),
  ComparisonTest(.GT, "\u{000c}", "\n"),
  ComparisonTest(.GT, "\u{2028}", "\n"),
  ComparisonTest(.GT, "\u{2029}", "\n"),
  ComparisonTest(.GT, "\r\n\r\n", "\r\n"),

  // U+0301 COMBINING ACUTE ACCENT
  // U+00E1 LATIN SMALL LETTER A WITH ACUTE
  ComparisonTest(.EQ, "a\u{301}", "\u{e1}"),
  ComparisonTest(.LT, "a", "a\u{301}"),
  ComparisonTest(.LT, "a", "\u{e1}"),

  // U+304B HIRAGANA LETTER KA
  // U+304C HIRAGANA LETTER GA
  // U+3099 COMBINING KATAKANA-HIRAGANA VOICED SOUND MARK
  ComparisonTest(.EQ, "\u{304b}", "\u{304b}"),
  ComparisonTest(.EQ, "\u{304c}", "\u{304c}"),
  ComparisonTest(.LT, "\u{304b}", "\u{304c}"),
  ComparisonTest(.LT, "\u{304b}", "\u{304c}\u{3099}"),
  ComparisonTest(.EQ, "\u{304c}", "\u{304b}\u{3099}"),
  ComparisonTest(.LT, "\u{304c}", "\u{304c}\u{3099}"),

  // U+212B ANGSTROM SIGN
  // U+030A COMBINING RING ABOVE
  // U+00C5 LATIN CAPITAL LETTER A WITH RING ABOVE
  ComparisonTest(.EQ, "\u{212b}", "A\u{30a}"),
  ComparisonTest(.EQ, "\u{212b}", "\u{c5}"),
  ComparisonTest(.EQ, "A\u{30a}", "\u{c5}"),
  ComparisonTest(.LT, "A\u{30a}", "a"),
  ComparisonTest(.LT, "A", "A\u{30a}"),

  // U+2126 OHM SIGN
  // U+03A9 GREEK CAPITAL LETTER OMEGA
  ComparisonTest(.EQ, "\u{2126}", "\u{03a9}"),

  // U+0323 COMBINING DOT BELOW
  // U+0307 COMBINING DOT ABOVE
  // U+1E63 LATIN SMALL LETTER S WITH DOT BELOW
  // U+1E69 LATIN SMALL LETTER S WITH DOT BELOW AND DOT ABOVE
  ComparisonTest(.EQ, "\u{1e69}", "s\u{323}\u{307}"),
  ComparisonTest(.EQ, "\u{1e69}", "s\u{307}\u{323}"),
  ComparisonTest(.EQ, "\u{1e69}", "\u{1e63}\u{307}"),
  ComparisonTest(.EQ, "\u{1e63}", "s\u{323}"),
  ComparisonTest(.EQ, "\u{1e63}\u{307}", "s\u{323}\u{307}"),
  ComparisonTest(.EQ, "\u{1e63}\u{307}", "s\u{307}\u{323}"),
  ComparisonTest(.LT, "s\u{323}", "\u{1e69}"),

  // U+FB01 LATIN SMALL LIGATURE FI
  ComparisonTest(.EQ, "\u{fb01}", "\u{fb01}"),
  ComparisonTest(.LT, "fi", "\u{fb01}"),

  // Test that Unicode collation is performed in deterministic mode.
  //
  // U+0301 COMBINING ACUTE ACCENT
  // U+0341 COMBINING ACUTE TONE MARK
  // U+0954 DEVANAGARI ACUTE ACCENT
  //
  // Collation elements from DUCET:
  // 0301  ; [.0000.0024.0002] # COMBINING ACUTE ACCENT
  // 0341  ; [.0000.0024.0002] # COMBINING ACUTE TONE MARK
  // 0954  ; [.0000.0024.0002] # DEVANAGARI ACUTE ACCENT
  //
  // U+0301 and U+0954 don't decompose in the canonical decomposition mapping.
  // U+0341 has a canonical decomposition mapping of U+0301.
  ComparisonTest(.EQ, "\u{0301}", "\u{0341}"),
  ComparisonTest(.LT, "\u{0301}", "\u{0954}"),
  ComparisonTest(.LT, "\u{0341}", "\u{0954}"),
]

func checkStringComparison(
  expected: ExpectedComparisonResult,
  _ lhs: String, _ rhs: String, _ stackTrace: SourceLocStack
) {
  // String / String
  expectEqual(expected.isEQ(), lhs == rhs, stackTrace: stackTrace)
  expectEqual(expected.isNE(), lhs != rhs, stackTrace: stackTrace)
  checkHashable(
    expected.isEQ(), lhs, rhs, stackTrace: stackTrace.withCurrentLoc())

  expectEqual(expected.isLT(), lhs < rhs, stackTrace: stackTrace)
  expectEqual(expected.isLE(), lhs <= rhs, stackTrace: stackTrace)
  expectEqual(expected.isGE(), lhs >= rhs, stackTrace: stackTrace)
  expectEqual(expected.isGT(), lhs > rhs, stackTrace: stackTrace)
  checkComparable(expected, lhs, rhs, stackTrace: stackTrace.withCurrentLoc())

  // NSString / NSString
  let lhsNSString = lhs as NSString
  let rhsNSString = rhs as NSString
  let expectedEqualUnicodeScalars =
    Array(lhs.unicodeScalars) == Array(rhs.unicodeScalars)
  // FIXME: Swift String and NSString comparison may not be equal.
  expectEqual(
    expectedEqualUnicodeScalars, lhsNSString == rhsNSString,
    stackTrace: stackTrace)
  expectEqual(
    !expectedEqualUnicodeScalars, lhsNSString != rhsNSString,
    stackTrace: stackTrace)
  checkHashable(
    expectedEqualUnicodeScalars, lhsNSString, rhsNSString,
    stackTrace: stackTrace.withCurrentLoc())
}

NSStringAPIs.test("String.{Equatable,Hashable,Comparable}") {
  for test in comparisonTests {
    checkStringComparison(
      test.expectedUnicodeCollation, test.lhs, test.rhs,
      test.loc.withCurrentLoc())
    checkStringComparison(
      test.expectedUnicodeCollation.flip(), test.rhs, test.lhs,
      test.loc.withCurrentLoc())
  }
}

func checkCharacterComparison(
  expected: ExpectedComparisonResult,
  _ lhs: Character, _ rhs: Character, _ stackTrace: SourceLocStack
) {
  // Character / Character
  expectEqual(expected.isEQ(), lhs == rhs, stackTrace: stackTrace)
  expectEqual(expected.isNE(), lhs != rhs, stackTrace: stackTrace)
  checkHashable(
    expected.isEQ(), lhs, rhs, stackTrace: stackTrace.withCurrentLoc())

  expectEqual(expected.isLT(), lhs < rhs, stackTrace: stackTrace)
  expectEqual(expected.isLE(), lhs <= rhs, stackTrace: stackTrace)
  expectEqual(expected.isGE(), lhs >= rhs, stackTrace: stackTrace)
  expectEqual(expected.isGT(), lhs > rhs, stackTrace: stackTrace)
  checkComparable(expected, lhs, rhs, stackTrace: stackTrace.withCurrentLoc())
}

NSStringAPIs.test("Character.{Equatable,Hashable,Comparable}") {
  for test in comparisonTests {
    if test.lhs.characters.count == 1 && test.rhs.characters.count == 1 {
      let lhsCharacter = Character(test.lhs)
      let rhsCharacter = Character(test.rhs)
      checkCharacterComparison(
        test.expectedUnicodeCollation, lhsCharacter, rhsCharacter,
        test.loc.withCurrentLoc())
      checkCharacterComparison(
        test.expectedUnicodeCollation.flip(), rhsCharacter, lhsCharacter,
        test.loc.withCurrentLoc())
    }
  }
}

func checkHasPrefixHasSuffix(
  lhs: String, _ rhs: String, _ stackTrace: SourceLocStack
) {
  if lhs == "" {
    return
  }
  if rhs == "" {
    expectFalse(lhs.hasPrefix(rhs), stackTrace: stackTrace)
    expectFalse(lhs.hasSuffix(rhs), stackTrace: stackTrace)
    return
  }

  // To determine the expected results, compare grapheme clusters,
  // scalar-to-scalar, of the NFD form of the strings.
  let lhsNFDGraphemeClusters =
    lhs.decomposedStringWithCanonicalMapping.characters.map {
      Array(String($0).unicodeScalars)
    }
  let rhsNFDGraphemeClusters =
    rhs.decomposedStringWithCanonicalMapping.characters.map {
      Array(String($0).unicodeScalars)
    }
  let expectHasPrefix = lhsNFDGraphemeClusters.startsWith(
    rhsNFDGraphemeClusters, isEquivalent: (==))
  let expectHasSuffix =
    lhsNFDGraphemeClusters.lazy.reverse().startsWith(
      rhsNFDGraphemeClusters.lazy.reverse(), isEquivalent: (==))

  expectEqual(expectHasPrefix, lhs.hasPrefix(rhs), stackTrace: stackTrace)
  expectEqual(
    expectHasPrefix, (lhs + "abc").hasPrefix(rhs), stackTrace: stackTrace)
  expectEqual(expectHasSuffix, lhs.hasSuffix(rhs), stackTrace: stackTrace)
  expectEqual(
    expectHasSuffix, ("abc" + lhs).hasSuffix(rhs), stackTrace: stackTrace)
}

NSStringAPIs.test("hasPrefix,hasSuffix") {
  for test in comparisonTests {
    checkHasPrefixHasSuffix(test.lhs, test.rhs, test.loc.withCurrentLoc())
    checkHasPrefixHasSuffix(test.rhs, test.lhs, test.loc.withCurrentLoc())
  }
}

NSStringAPIs.test("Failures{hasPrefix,hasSuffix}-CF")
  .xfail(.Custom({ true }, reason: "rdar://problem/19034601")).code {
  let test = ComparisonTest(.LT, "\u{0}", "\u{0}\u{0}")
  checkHasPrefixHasSuffix(test.lhs, test.rhs, test.loc.withCurrentLoc())
}

NSStringAPIs.test("Failures{hasPrefix,hasSuffix}")
  .xfail(.Custom({ true }, reason: "blocked on rdar://problem/19036555")).code {
  let tests =
    [ComparisonTest(.LT, "\r\n", "t"), ComparisonTest(.GT, "\r\n", "\n")]
  tests.forEach {
    checkHasPrefixHasSuffix($0.lhs, $0.rhs, $0.loc.withCurrentLoc())
  }
}

NSStringAPIs.test("SameTypeComparisons") {
  // U+0323 COMBINING DOT BELOW
  // U+0307 COMBINING DOT ABOVE
  // U+1E63 LATIN SMALL LETTER S WITH DOT BELOW
  let xs = "\u{1e69}"
  expectTrue(xs == "s\u{323}\u{307}")
  expectFalse(xs != "s\u{323}\u{307}")
  expectTrue("s\u{323}\u{307}" == xs)
  expectFalse("s\u{323}\u{307}" != xs)
  expectTrue("\u{1e69}" == "s\u{323}\u{307}")
  expectFalse("\u{1e69}" != "s\u{323}\u{307}")
  expectTrue(xs == xs)
  expectFalse(xs != xs)
}

NSStringAPIs.test("MixedTypeComparisons") {
  // U+0323 COMBINING DOT BELOW
  // U+0307 COMBINING DOT ABOVE
  // U+1E63 LATIN SMALL LETTER S WITH DOT BELOW
  // NSString does not decompose characters, so the two strings will be (==) in
  // swift but not in Foundation.
  let xs = "\u{1e69}"
  let ys: NSString = "s\u{323}\u{307}"
  expectFalse(ys == "\u{1e69}")
  expectTrue(ys != "\u{1e69}")
  expectFalse("\u{1e69}" == ys)
  expectTrue("\u{1e69}" != ys)
  expectFalse(xs == ys)
  expectTrue(xs != ys)
  expectTrue(ys == ys)
  expectFalse(ys != ys)
}

NSStringAPIs.test("CompareStringsWithUnpairedSurrogates")
  .xfail(
    .Custom({ true },
    reason: "<rdar://problem/18029104> Strings referring to underlying " +
      "storage with unpaired surrogates compare unequal"))
  .code {
  let donor = "abcdef"
  let acceptor = "\u{1f601}\u{1f602}\u{1f603}"

  expectEqual("\u{fffd}\u{1f602}\u{fffd}",
    acceptor[donor.startIndex.advancedBy(1)..<donor.startIndex.advancedBy(5)])
}

NSStringAPIs.test("copy construction") {
  let expected = "abcd"
  let x = NSString(string: expected as NSString)
  expectEqual(expected, x as String)
  let y = NSMutableString(string: expected as NSString)
  expectEqual(expected, y as String)
}

var CStringTests = TestSuite("CStringTests")

func getNullCString() -> UnsafeMutablePointer<CChar> {
  return nil
}

func getASCIICString() -> (UnsafeMutablePointer<CChar>, dealloc: ()->()) {
  let up = UnsafeMutablePointer<CChar>.alloc(100)
  up[0] = 0x61
  up[1] = 0x62
  up[2] = 0
  return (up, { up.dealloc(100) })
}

func getNonASCIICString() -> (UnsafeMutablePointer<CChar>, dealloc: ()->()) {
  let up = UnsafeMutablePointer<UInt8>.alloc(100)
  up[0] = 0xd0
  up[1] = 0xb0
  up[2] = 0xd0
  up[3] = 0xb1
  up[4] = 0
  return (UnsafeMutablePointer(up), { up.dealloc(100) })
}

func getIllFormedUTF8String1(
) -> (UnsafeMutablePointer<CChar>, dealloc: ()->()) {
  let up = UnsafeMutablePointer<UInt8>.alloc(100)
  up[0] = 0x41
  up[1] = 0xed
  up[2] = 0xa0
  up[3] = 0x80
  up[4] = 0x41
  up[5] = 0
  return (UnsafeMutablePointer(up), { up.dealloc(100) })
}

func getIllFormedUTF8String2(
) -> (UnsafeMutablePointer<CChar>, dealloc: ()->()) {
  let up = UnsafeMutablePointer<UInt8>.alloc(100)
  up[0] = 0x41
  up[1] = 0xed
  up[2] = 0xa0
  up[3] = 0x81
  up[4] = 0x41
  up[5] = 0
  return (UnsafeMutablePointer(up), { up.dealloc(100) })
}

func asCCharArray(a: [UInt8]) -> [CChar] {
  return a.map { CChar(bitPattern: $0) }
}

CStringTests.test("String.fromCString") {
  do {
    let s = getNullCString()
    expectEmpty(String.fromCString(s))
  }
  do {
    let (s, dealloc) = getASCIICString()
    expectOptionalEqual("ab", String.fromCString(s))
    dealloc()
  }
  do {
    let (s, dealloc) = getNonASCIICString()
    expectOptionalEqual("аб", String.fromCString(s))
    dealloc()
  }
  do {
    let (s, dealloc) = getIllFormedUTF8String1()
    expectEmpty(String.fromCString(s))
    dealloc()
  }
}

CStringTests.test("String.fromCStringRepairingIllFormedUTF8") {
  do {
    let s = getNullCString()
    let (result, hadError) = String.fromCStringRepairingIllFormedUTF8(s)
    expectEmpty(result)
    expectFalse(hadError)
  }
  do {
    let (s, dealloc) = getASCIICString()
    let (result, hadError) = String.fromCStringRepairingIllFormedUTF8(s)
    expectOptionalEqual("ab", result)
    expectFalse(hadError)
    dealloc()
  }
  do {
    let (s, dealloc) = getNonASCIICString()
    let (result, hadError) = String.fromCStringRepairingIllFormedUTF8(s)
    expectOptionalEqual("аб", result)
    expectFalse(hadError)
    dealloc()
  }
  do {
    let (s, dealloc) = getIllFormedUTF8String1()
    let (result, hadError) = String.fromCStringRepairingIllFormedUTF8(s)
    expectOptionalEqual("\u{41}\u{fffd}\u{fffd}\u{fffd}\u{41}", result)
    expectTrue(hadError)
    dealloc()
  }
}

runAllTests()
<|MERGE_RESOLUTION|>--- conflicted
+++ resolved
@@ -368,13 +368,8 @@
 
 NSStringAPIs.test("completePathInto(_:caseSensitive:matchesInto:filterTypes)") {
   let (existingPath, nonExistentPath) = createNSStringTemporaryFile()
-<<<<<<< HEAD
-  if true {
+  do {
     var count = nonExistentPath.completePathInto(caseSensitive: false)
-=======
-  do {
-    var count = nonExistentPath.completePathIntoString(caseSensitive: false)
->>>>>>> 1ba7b5d9
     expectEqual(0, count)
   }
 
@@ -398,13 +393,8 @@
     expectEqual([ "foo", "bar" ], outputArray)
   }
 
-<<<<<<< HEAD
-  if true {
+  do {
     var count = existingPath.completePathInto(caseSensitive: false)
-=======
-  do {
-    var count = existingPath.completePathIntoString(caseSensitive: false)
->>>>>>> 1ba7b5d9
     expectEqual(1, count)
   }
 
@@ -880,13 +870,8 @@
 NSStringAPIs.test("lineRangeFor(_:)") {
   let s = "Глокая куздра\nштеко будланула\nбокра и кудрячит\nбокрёнка."
   let r = s.startIndex.advancedBy(16)..<s.startIndex.advancedBy(35)
-<<<<<<< HEAD
-  if true {
+  do {
     let result = s.lineRangeFor(r)
-=======
-  do {
-    let result = s.lineRangeForRange(r)
->>>>>>> 1ba7b5d9
     expectEqual("штеко будланула\nбокра и кудрячит\n", s[result])
   }
 }
@@ -1051,13 +1036,8 @@
 NSStringAPIs.test("paragraphRangeFor(_:)") {
   let s = "Глокая куздра\nштеко будланула\u{2028}бокра и кудрячит\u{2028}бокрёнка.\n Абв."
   let r = s.startIndex.advancedBy(16)..<s.startIndex.advancedBy(35)
-<<<<<<< HEAD
-  if true {
+  do {
     let result = s.paragraphRangeFor(r)
-=======
-  do {
-    let result = s.paragraphRangeForRange(r)
->>>>>>> 1ba7b5d9
     expectEqual("штеко будланула\u{2028}бокра и кудрячит\u{2028}бокрёнка.\n", s[result])
   }
 }
@@ -1105,29 +1085,17 @@
           .propertyListFromStringsFileFormat() as Dictionary<String, String>)
 }
 
-<<<<<<< HEAD
 NSStringAPIs.test("rangeOfCharacterFrom(_:options:range:)") {
-  if true {
+  do {
     let charset = NSCharacterSet(charactersIn: "абв")
-    if true {
-=======
-NSStringAPIs.test("rangeOfCharacterFromSet(_:options:range:)") {
-  do {
-    let charset = NSCharacterSet(charactersInString: "абв")
     do {
->>>>>>> 1ba7b5d9
       let s = "Глокая куздра"
       let r = s.rangeOfCharacterFrom(charset)!
       expectEqual(s.startIndex.advancedBy(4), r.startIndex)
       expectEqual(s.startIndex.advancedBy(5), r.endIndex)
     }
-<<<<<<< HEAD
-    if true {
+    do {
       expectEmpty("клмн".rangeOfCharacterFrom(charset))
-=======
-    do {
-      expectEmpty("клмн".rangeOfCharacterFromSet(charset))
->>>>>>> 1ba7b5d9
     }
     do {
       let s = "абвклмнабвклмн"
@@ -1145,44 +1113,24 @@
     }
   }
 
-<<<<<<< HEAD
-  if true {
+  do {
     let charset = NSCharacterSet(charactersIn: "\u{305f}\u{3099}")
     expectEmpty("\u{3060}".rangeOfCharacterFrom(charset))
   }
-  if true {
+  do {
     let charset = NSCharacterSet(charactersIn: "\u{3060}")
     expectEmpty("\u{305f}\u{3099}".rangeOfCharacterFrom(charset))
   }
 
-  if true {
+  do {
     let charset = NSCharacterSet(charactersIn: "\u{1F600}")
-    if true {
-=======
-  do {
-    let charset = NSCharacterSet(charactersInString: "\u{305f}\u{3099}")
-    expectEmpty("\u{3060}".rangeOfCharacterFromSet(charset))
-  }
-  do {
-    let charset = NSCharacterSet(charactersInString: "\u{3060}")
-    expectEmpty("\u{305f}\u{3099}".rangeOfCharacterFromSet(charset))
-  }
-
-  do {
-    let charset = NSCharacterSet(charactersInString: "\u{1F600}")
     do {
->>>>>>> 1ba7b5d9
       let s = "abc\u{1F600}"
       expectEqual("\u{1F600}",
           s[s.rangeOfCharacterFrom(charset)!])
     }
-<<<<<<< HEAD
-    if true {
+    do {
       expectEmpty("abc\u{1F601}".rangeOfCharacterFrom(charset))
-=======
-    do {
-      expectEmpty("abc\u{1F601}".rangeOfCharacterFromSet(charset))
->>>>>>> 1ba7b5d9
     }
   }
 }
@@ -1218,13 +1166,8 @@
     string.startIndex.distanceTo(range.endIndex)
 }
 
-<<<<<<< HEAD
 NSStringAPIs.test("rangeOf(_:options:range:locale:)") {
-  if true {
-=======
-NSStringAPIs.test("rangeOfString(_:options:range:locale:)") {
-  do {
->>>>>>> 1ba7b5d9
+  do {
     let s = ""
     expectEmpty(s.rangeOf(""))
     expectEmpty(s.rangeOf("abc"))
@@ -1358,7 +1301,6 @@
         string, string.localizedStandardRangeOf(substring))
     }
     withOverriddenNSLocaleCurrentLocale("en") { () -> Void in
-<<<<<<< HEAD
       expectEmpty(rangeOf("", ""))
       expectEmpty(rangeOf("", "a"))
       expectEmpty(rangeOf("a", ""))
@@ -1369,20 +1311,7 @@
       expectEqual(0..<1, rangeOf("a", "a\u{0301}"))
       expectEqual(0..<1, rangeOf("a\u{0301}", "a\u{0301}"))
       expectEqual(0..<1, rangeOf("a\u{0301}", "a"))
-      if true {
-=======
-      expectEmpty(rangeOfString("", ""))
-      expectEmpty(rangeOfString("", "a"))
-      expectEmpty(rangeOfString("a", ""))
-      expectEmpty(rangeOfString("a", "b"))
-      expectEqual(0..<1, rangeOfString("a", "a"))
-      expectEqual(0..<1, rangeOfString("a", "A"))
-      expectEqual(0..<1, rangeOfString("A", "a"))
-      expectEqual(0..<1, rangeOfString("a", "a\u{0301}"))
-      expectEqual(0..<1, rangeOfString("a\u{0301}", "a\u{0301}"))
-      expectEqual(0..<1, rangeOfString("a\u{0301}", "a"))
       do {
->>>>>>> 1ba7b5d9
         // FIXME: Indices that don't correspond to grapheme cluster boundaries.
         let s = "a\u{0301}"
         expectEqual(
@@ -1519,13 +1448,8 @@
     "ab%63d %D0%B0%D0%B1%D0%B2%D0%B3".removingPercentEncoding)
 }
 
-<<<<<<< HEAD
 NSStringAPIs.test("replacingCharactersIn(_:withString:)") {
-  if true {
-=======
-NSStringAPIs.test("stringByReplacingCharactersInRange(_:withString:)") {
-  do {
->>>>>>> 1ba7b5d9
+  do {
     let empty = ""
     expectEqual("", empty.replacingCharactersIn(
       empty.startIndex..<empty.startIndex, withString: ""))
@@ -1577,13 +1501,8 @@
       withString: "\u{1F602}"))
 }
 
-<<<<<<< HEAD
 NSStringAPIs.test("replacingOccurrencesOf(_:withString:options:range:)") {
-  if true {
-=======
-NSStringAPIs.test("stringByReplacingOccurrencesOfString(_:withString:options:range:)") {
-  do {
->>>>>>> 1ba7b5d9
+  do {
     let empty = ""
     expectEqual("", empty.replacingOccurrencesOf(
       "", withString: ""))
