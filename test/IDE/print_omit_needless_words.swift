// xfailing for swift-3-api-guidelines branch
// XFAIL: *
// RUN: rm -rf %t
// RUN: mkdir -p %t

// REQUIRES: objc_interop

// RUN: %target-swift-frontend(mock-sdk: %clang-importer-sdk-nosource -I %t) -emit-module -o %t -enable-omit-needless-words -enable-strip-ns-prefix %S/../Inputs/clang-importer-sdk/swift-modules-without-ns/ObjectiveC.swift
// RUN: %target-swift-frontend(mock-sdk: %clang-importer-sdk-nosource -I %t) -emit-module -o %t -enable-omit-needless-words -enable-strip-ns-prefix %S/../Inputs/clang-importer-sdk/swift-modules-without-ns/CoreGraphics.swift
// RUN: %target-swift-frontend(mock-sdk: %clang-importer-sdk-nosource -I %t) -emit-module -o %t -enable-omit-needless-words  -enable-strip-ns-prefix %S/../Inputs/clang-importer-sdk/swift-modules-without-ns/Foundation.swift

// RUN: %target-swift-frontend(mock-sdk: %clang-importer-sdk-nosource -I %t) -emit-module -o %t -enable-omit-needless-words  -enable-strip-ns-prefix %S/../Inputs/clang-importer-sdk/swift-modules-without-ns/AppKit.swift

// RUN: %target-swift-ide-test(mock-sdk: -sdk %S/../Inputs/clang-importer-sdk -I %t) -print-module -source-filename %s -module-to-print=ObjectiveC -function-definitions=false -prefer-type-repr=true -enable-omit-needless-words  -enable-strip-ns-prefix -enable-infer-default-arguments > %t.ObjectiveC.txt
// RUN: FileCheck %s -check-prefix=CHECK-OBJECTIVEC -strict-whitespace < %t.ObjectiveC.txt

// RUN: %target-swift-ide-test(mock-sdk: -sdk %S/../Inputs/clang-importer-sdk -I %t) -print-module -source-filename %s -module-to-print=Foundation -function-definitions=false -prefer-type-repr=true -enable-omit-needless-words  -enable-strip-ns-prefix -skip-parameter-names -enable-infer-default-arguments > %t.Foundation.txt
// RUN: FileCheck %s -check-prefix=CHECK-FOUNDATION -strict-whitespace < %t.Foundation.txt

// RUN: %target-swift-ide-test(mock-sdk: -sdk %S/../Inputs/clang-importer-sdk -I %t) -print-module -source-filename %s -module-to-print=AppKit -function-definitions=false -prefer-type-repr=true -enable-omit-needless-words  -enable-strip-ns-prefix -skip-parameter-names -enable-infer-default-arguments > %t.AppKit.txt
// RUN: FileCheck %s -check-prefix=CHECK-APPKIT -strict-whitespace < %t.AppKit.txt

// RUN: %target-swift-ide-test(mock-sdk: -sdk %S/../Inputs/clang-importer-sdk -I %t -I %S/../ClangModules/Inputs/custom-modules) -print-module -source-filename %s -module-to-print=CoreCooling -function-definitions=false -prefer-type-repr=true -enable-omit-needless-words  -enable-strip-ns-prefix -skip-parameter-names -enable-infer-default-arguments > %t.CoreCooling.txt
// RUN: FileCheck %s -check-prefix=CHECK-CORECOOLING -strict-whitespace < %t.CoreCooling.txt

// RUN: %target-swift-ide-test(mock-sdk: -sdk %S/../Inputs/clang-importer-sdk -I %t -I %S/Inputs/custom-modules) -print-module -source-filename %s -module-to-print=OmitNeedlessWords -function-definitions=false -prefer-type-repr=true -enable-omit-needless-words  -enable-strip-ns-prefix -skip-parameter-names -enable-infer-default-arguments > %t.OmitNeedlessWords.txt 2> %t.OmitNeedlessWords.diagnostics.txt
// RUN: FileCheck %s -check-prefix=CHECK-OMIT-NEEDLESS-WORDS -strict-whitespace < %t.OmitNeedlessWords.txt
// RUN: FileCheck %s -check-prefix=CHECK-OMIT-NEEDLESS-WORDS-DIAGS -strict-whitespace < %t.OmitNeedlessWords.diagnostics.txt


// RUN: %target-swift-ide-test(mock-sdk: -sdk %S/../Inputs/clang-importer-sdk -I %t) -print-module -source-filename %s -module-to-print=errors -function-definitions=false -prefer-type-repr=true -enable-omit-needless-words  -enable-strip-ns-prefix -skip-parameter-names -enable-infer-default-arguments > %t.errors.txt
// RUN: FileCheck %s -check-prefix=CHECK-ERRORS -strict-whitespace < %t.errors.txt

// Note: SEL -> "Selector"
// CHECK-FOUNDATION: func makeObjectsPerform(_: Selector)

// Note: "with" parameters.
// CHECK-FOUNDATION: func makeObjectsPerform(_: Selector, with: AnyObject?)
// CHECK-FOUNDATION: func makeObjectsPerform(_: Selector, with: AnyObject?, with: AnyObject?)

// Note: id -> "Object".
// CHECK-FOUNDATION: func indexOf(_: AnyObject) -> Int

// Note: Class -> "Class"
// CHECK-OBJECTIVEC: func isKindOf(aClass: AnyClass) -> Bool

// Note: Pointer-to-struct name matching; preposition splitting.
//
// CHECK-FOUNDATION: func copy(with _: Zone = nil) -> AnyObject!

// Note: Objective-C type parameter names.
// CHECK-FOUNDATION: func object(for _: Copying) -> AnyObject?
// CHECK-FOUNDATION: func removeObject(for _: Copying)

// Note: Don't drop the name of the first parameter in an initializer entirely.
// CHECK-FOUNDATION: init(array: [AnyObject])

// Note: struct name matching; don't drop "With".
// CHECK-FOUNDATION: class func withRange(_: NSRange) -> NSValue

// Note: built-in types.
// CHECK-FOUNDATION: func add(_: Double) -> NSNumber

// Note: built-in types.
// CHECK-FOUNDATION: func add(_: Bool) -> NSNumber

// Note: builtin-types.
// CHECK-FOUNDATION: func add(_: UInt16) -> NSNumber

// Note: builtin-types.
// CHECK-FOUNDATION: func add(_: Int32) -> NSNumber

// Note: Typedefs with a "_t" suffix".
// CHECK-FOUNDATION: func subtract(_: Int32) -> NSNumber

// Note: Respect the getter name for BOOL properties.
// CHECK-FOUNDATION: var isMakingHoney: Bool

// Note: multi-word enum name matching; "with" splits the first piece.
// CHECK-FOUNDATION: func someMethod(deprecatedOptions _: NSDeprecatedOptions = [])

// Note: class name matching; don't drop "With".
// CHECK-FOUNDATION: class func withString(_: String!) -> Self!

// Note: lowercasing enum constants.
// CHECK-FOUNDATION: enum ByteCountFormatterCountStyle : Int {
// CHECK-FOUNDATION: case file
// CHECK-FOUNDATION-NEXT: case memory
// CHECK-FOUNDATION-NEXT: case decimal
// CHECK-FOUNDATION-NEXT: case binary

// Note: Make sure NSURL works in various places
// CHECK-FOUNDATION: open(_: NSURL!, completionHandler: ((Bool) -> Void)!)

// Note: property name stripping property type.
// CHECK-FOUNDATION: var uppercase: String

// Note: don't map base name down to a keyword.
// CHECK-FOUNDATION: func doSelector(_: Selector)

// Note: Strip names preceded by a gerund.
// CHECK-FOUNDATION: func startSquashing(_: Bee)
// CHECK-FOUNDATION: func startSoothing(_: Bee)
// CHECK-FOUNDATION: func startShopping(_: Bee)

// Note: Removing plural forms when working with collections
// CHECK-FOUNDATION: func add(_: [AnyObject])

// Note: Int and Index match.
// CHECK-FOUNDATION: func slice(from _: Int, to: Int) -> String

// Note: <context type>By<gerund> --> <gerund>.
// CHECK-FOUNDATION: func appending(_: String) -> String

// Note: <context type>By<gerund> --> <gerund>.
// CHECK-FOUNDATION: func withString(_: String) -> String

// Note: Noun phrase puts preposition inside.
// CHECK-FOUNDATION: func url(withAddedString _: String) -> NSURL?

// Note: CalendarUnits is not a set of "Options".
// CHECK-FOUNDATION: class func forCalendarUnits(_: NSCalendarUnit) -> String!

// Note: <property type>By<gerund> --> <gerund>.
// CHECK-FOUNDATION: var deletingLastPathComponent: NSURL? { get }

// Note: <property type><preposition> --> <preposition>.
// CHECK-FOUNDATION: var withHTTPS: NSURL { get }

// Note: lowercasing option set values
// CHECK-FOUNDATION: struct EnumerationOptions
// CHECK-FOUNDATION: static var concurrent: EnumerationOptions
// CHECK-FOUNDATION: static var reverse: EnumerationOptions

// Note: usingBlock -> body
// CHECK-FOUNDATION: func enumerateObjects(_: ((AnyObject!, Int, UnsafeMutablePointer<ObjCBool>) -> Void)!)
// CHECK-FOUNDATION: func enumerateObjects(_: EnumerationOptions = [], using: ((AnyObject!, Int, UnsafeMutablePointer<ObjCBool>) -> Void)!)

// Note: WithBlock -> body, nullable closures default to nil.
// CHECK-FOUNDATION: func enumerateObjectsRandomly(_: ((AnyObject!, Int, UnsafeMutablePointer<ObjCBool>) -> Void)? = nil)

// Note: id<Proto> treated as "Proto".
// CHECK-FOUNDATION: func doSomething(_: Copying)

// Note: NSObject<Proto> treated as "Proto".
// CHECK-FOUNDATION: func doSomethingElse(_: protocol<Copying, ObjectProtocol>)

// Note: Function type -> "Function".
// CHECK-FOUNDATION: func sort(_: @convention(c) (AnyObject, AnyObject) -> Int)

// Note: Plural: NSArray without type arguments -> "Objects".
// CHECK-FOUNDATION: func remove(_: [AnyObject])

// Note: Skipping "Type" suffix.
// CHECK-FOUNDATION: func doSomething(_: NSUnderlyingType)

// Don't introduce default arguments for lone parameters to setters.
// CHECK-FOUNDATION: func setDefaultEnumerationOptions(_: NSEnumerationOptions)

// CHECK-FOUNDATION: func normalizingXMLPreservingComments(_: Bool)

// Collection element types.
// CHECK-FOUNDATION: func adding(_: AnyObject) -> Set<NSObject>

// Boolean properties follow the getter.
// CHECK-FOUNDATION: var empty: Bool { get }
// CHECK-FOUNDATION: func nonEmpty() -> Bool
// CHECK-FOUNDATION: var isStringSet: Bool { get }
// CHECK-FOUNDATION: var wantsAUnion: Bool { get }
// CHECK-FOUNDATION: var watchesItsLanguage: Bool { get }
// CHECK-FOUNDATION: var appliesForAJob: Bool { get }
// CHECK-FOUNDATION: var setShouldBeInfinite: Bool { get }

// "UTF8" initialisms.
// CHECK-FOUNDATION: init?(utf8String: UnsafePointer<Int8>)

// Lowercasing after prefix stripping.
// CHECK-FOUNDATION: let NSGlobalConstant: String
// CHECK-FOUNDATION: func NSGlobalFunction()

// Cannot strip because we end up with something that isn't an identifier
// CHECK-FOUNDATION: func NS123()

// Strip prefix, but don't lowercase ALL_CAPS.
// CHECK-FOUNDATION: func NSYELLING()

// Strip prefix along with '_', but don't lowercase ALL_CAPS.
// CHECK-FOUNDATION: func NS_SCREAMING()

// Don't leave just a '_'.
// CHECK-FOUNDATION: func NS_()

// Lowercasing initialisms.
// CHECK-FOUNDATION: let NSHTTPRequestKey: String

// Lowercasing initialisms with plurals.
// CHECK-FOUNDATION: var urlsInText: [NSURL] { get }

// Prefix stripping for macro names.
// CHECK-FOUNDATION: var NSTimeIntervalSince1970: Double { get }
// CHECK-FOUNDATION: var NS_DO_SOMETHING: Int

// Note: class method name stripping context type.
// CHECK-APPKIT: class func red() -> NSColor

// Note: instance method name stripping context type.
// CHECK-APPKIT: func same() -> Self

// Note: Unsafe(Mutable)Pointers don't get defaulted to 'nil'
// CHECK-APPKIT: func getRGBAComponents(_: UnsafeMutablePointer<Int8>)

// Note: Skipping over "3D"
// CHECK-APPKIT: func drawInAir(at _: Point3D)

// Note: with<something> -> <something>
// CHECK-APPKIT: func draw(at _: Point3D, withAttributes: [String : AnyObject]? = [:])

// Note: Don't strip names that aren't preceded by a verb or preposition.
// CHECK-APPKIT: func setTextColor(_: NSColor?)

// Note: Splitting with default arguments.
// CHECK-APPKIT: func draw(in _: NSView?)

// Note: NSDictionary default arguments for "options"
// CHECK-APPKIT: func drawAnywhere(in _: NSView?, options: [NSObject : AnyObject] = [:])
// CHECK-APPKIT: func drawAnywhere(options _: [NSObject : AnyObject] = [:])

// Note: no lowercasing of initialisms when there might be a prefix.
// CHECK-CORECOOLING: func CFBottom() ->

// Note: "Ref" variants are unavailable.
// CHECK-CORECOOLING: @available(*, unavailable, renamed="CCPowerSupply", message="Not available in Swift")
// CHECK-CORECOOLING-NEXT: typealias CCPowerSupplyRef = CCPowerSupply

// Note: Skipping over "Ref"
// CHECK-CORECOOLING: func replace(_: CCPowerSupply!)

// Make sure we're removing redundant context type info at both the
// beginning and the end.
// CHECK-APPKIT: func reversing() -> NSBezierPath

// Make sure we're dealing with 'instancetype' properly.
// CHECK-APPKIT: func inventing() -> Self

// Make sure we're removing redundant context type info at both the
// beginning and the end of a property.
// CHECK-APPKIT: var flattening: NSBezierPath { get }

// CHECK-APPKIT: func dismiss(animated _: Bool)

// CHECK-APPKIT: func shouldCollapseAutoExpandedItems(forDeposited _: Bool) -> Bool

// Introducing argument labels and pruning the base name.
// CHECK-APPKIT: func rectForCancelButton(whenCentered _: Bool)

// CHECK-APPKIT: func openUntitledDocumentAndDisplay(_: Bool)

// Don't strip due to weak type information.
// CHECK-APPKIT: func setContentHuggingPriority(_: NSLayoutPriority)

// Look through typedefs of pointers.
// CHECK-APPKIT: func layout(at _: NSPointPointer)

// The presence of a property prevents us from stripping redundant
// type information from the base name.
// CHECK-APPKIT: func addGestureRecognizer(_: NSGestureRecognizer)
// CHECK-APPKIT: func removeGestureRecognizer(_: NSGestureRecognizer)
// CHECK-APPKIT: func favoriteView(for _: NSGestureRecognizer) -> NSView?
// CHECK-APPKIT: func addLayoutConstraints(_: Set<NSLayoutConstraint>)
// CHECK-APPKIT: func add(_: NSRect)
// CHECK-APPKIT: class func conjureRect(_: NSRect)

// CHECK-OMIT-NEEDLESS-WORDS: func jump(to _: URL)
// CHECK-OMIT-NEEDLESS-WORDS: func objectIs(compatibleWith _: AnyObject) -> Bool
// CHECK-OMIT-NEEDLESS-WORDS: func insetBy(x _: Int, y: Int)
// CHECK-OMIT-NEEDLESS-WORDS: func setIndirectlyToValue(_: AnyObject)
// CHECK-OMIT-NEEDLESS-WORDS: func jumpToTop(_: AnyObject)
// CHECK-OMIT-NEEDLESS-WORDS: func removeWithNoRemorse(_: AnyObject)
// CHECK-OMIT-NEEDLESS-WORDS: func bookmark(with _: [URL])
// CHECK-OMIT-NEEDLESS-WORDS: func save(to _: URL, forSaveOperation: Int)
// CHECK-OMIT-NEEDLESS-WORDS: func index(withItemNamed _: String)
// CHECK-OMIT-NEEDLESS-WORDS: func methodAndReturnError(_: AutoreleasingUnsafeMutablePointer<Error?>)

// "Of" associates left.
// CHECK-OMIT-NEEDLESS-WORDS: func typeOf(_: String)
// CHECK-OMIT-NEEDLESS-WORDS: func typeOf(namedString _: String)

// ... except for some properties of the result.
// CHECK-OMIT-NEEDLESS-WORDS: func type(ofTypeNamed _: String)

// Look for preposition prior to "of".
// CHECK-OMIT-NEEDLESS-WORDS: func append(contentsOf _: String)

// Leave subscripts alone
// CHECK-OMIT-NEEDLESS-WORDS: subscript(_: UInt) -> AnyObject { get }
// CHECK-OMIT-NEEDLESS-WORDS: func objectAtIndexedSubscript(_: UInt) -> AnyObject

// CHECK-OMIT-NEEDLESS-WORDS: func exportPresets(bestMatching _: String)
// CHECK-OMIT-NEEDLESS-WORDS: func isCompatibleWith(_: String)

// CHECK-OMIT-NEEDLESS-WORDS: func add(_: AnyObject)

// CHECK-OMIT-NEEDLESS-WORDS: func slobbering(_: String) -> OmitNeedlessWords

<<<<<<< HEAD
// Leave subscripts alone
// CHECK-OMIT-NEEDLESS-WORDS: subscript (_: UInt) -> AnyObject { get }
// CHECK-OMIT-NEEDLESS-WORDS: func objectAtIndexedSubscript(_: UInt) -> AnyObject
=======
// Elements of C array types
// CHECK-OMIT-NEEDLESS-WORDS: func drawPolygon(_: UnsafePointer<Point>, count: Int)

// Typedef ending in "Array".
// CHECK-OMIT-NEEDLESS-WORDS: func drawFilledPolygon(_: PointArray, count: Int)

// Non-parameterized Objective-C class ending in "Array".
// CHECK-OMIT-NEEDLESS-WORDS: func draw(_: SEGreebieArray)

// Protocols as contexts
// CHECK-OMIT-NEEDLESS-WORDS: protocol OMWLanding {
// CHECK-OMIT-NEEDLESS-WORDS-NEXT: func flip()

// Verify that we get the Swift name from the original declaration.
// CHECK-OMIT-NEEDLESS-WORDS: protocol OMWWiggle
// CHECK-OMIT-NEEDLESS-WORDS-NEXT: func joinSub()
// CHECK-OMIT-NEEDLESS-WORDS-NEXT: func wiggle1()
// CHECK-OMIT-NEEDLESS-WORDS-NEXT: var wiggleProp1: Int { get }

// CHECK-OMIT-NEEDLESS-WORDS: protocol OMWWaggle
// CHECK-OMIT-NEEDLESS-WORDS-NEXT: func waggle1()
// CHECK-OMIT-NEEDLESS-WORDS-NEXT: var waggleProp1: Int { get }

// CHECK-OMIT-NEEDLESS-WORDS: class OMWSuper
// CHECK-OMIT-NEEDLESS-WORDS-NEXT: func jump()
// CHECK-OMIT-NEEDLESS-WORDS-NEXT: var wiggleProp1: Int { get }

// CHECK-OMIT-NEEDLESS-WORDS: class OMWSub
// CHECK-OMIT-NEEDLESS-WORDS-NEXT: func jump()
// CHECK-OMIT-NEEDLESS-WORDS-NEXT: func joinSub()

// CHECK-OMIT-NEEDLESS-WORDS-DIAGS: inconsistent Swift name for Objective-C method 'conflicting1' in 'OMWSub' ('waggle1()' in 'OMWWaggle' vs. 'wiggle1()' in 'OMWWiggle')
// CHECK-OMIT-NEEDLESS-WORDS-DIAGS: inconsistent Swift name for Objective-C property 'conflictingProp1' in 'OMWSub' ('waggleProp1' in 'OMWWaggle' vs. 'wiggleProp1' in 'OMWSuper')
>>>>>>> f3aa9f47

// Don't drop the 'error'.
// CHECK-ERRORS: func tryAndReturnError(_: ()) throws<|MERGE_RESOLUTION|>--- conflicted
+++ resolved
@@ -302,11 +302,6 @@
 
 // CHECK-OMIT-NEEDLESS-WORDS: func slobbering(_: String) -> OmitNeedlessWords
 
-<<<<<<< HEAD
-// Leave subscripts alone
-// CHECK-OMIT-NEEDLESS-WORDS: subscript (_: UInt) -> AnyObject { get }
-// CHECK-OMIT-NEEDLESS-WORDS: func objectAtIndexedSubscript(_: UInt) -> AnyObject
-=======
 // Elements of C array types
 // CHECK-OMIT-NEEDLESS-WORDS: func drawPolygon(_: UnsafePointer<Point>, count: Int)
 
@@ -340,7 +335,6 @@
 
 // CHECK-OMIT-NEEDLESS-WORDS-DIAGS: inconsistent Swift name for Objective-C method 'conflicting1' in 'OMWSub' ('waggle1()' in 'OMWWaggle' vs. 'wiggle1()' in 'OMWWiggle')
 // CHECK-OMIT-NEEDLESS-WORDS-DIAGS: inconsistent Swift name for Objective-C property 'conflictingProp1' in 'OMWSub' ('waggleProp1' in 'OMWWaggle' vs. 'wiggleProp1' in 'OMWSuper')
->>>>>>> f3aa9f47
 
 // Don't drop the 'error'.
 // CHECK-ERRORS: func tryAndReturnError(_: ()) throws